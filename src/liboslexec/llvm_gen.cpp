// Copyright Contributors to the Open Shading Language project.
// SPDX-License-Identifier: BSD-3-Clause
// https://github.com/AcademySoftwareFoundation/OpenShadingLanguage

#include <cmath>

#include <OpenImageIO/fmath.h>

#include "oslexec_pvt.h"
#include <OSL/genclosure.h>
#include "backendllvm.h"

using namespace OSL;
using namespace OSL::pvt;

OSL_NAMESPACE_ENTER

namespace pvt {

static ustring op_and("and");
static ustring op_bitand("bitand");
static ustring op_bitor("bitor");
static ustring op_break("break");
static ustring op_ceil("ceil");
static ustring op_cellnoise("cellnoise");
static ustring op_color("color");
static ustring op_compl("compl");
static ustring op_continue("continue");
static ustring op_dowhile("dowhile");
static ustring op_eq("eq");
static ustring op_error("error");
static ustring op_fabs("fabs");
static ustring op_floor("floor");
static ustring op_for("for");
static ustring op_format("format");
static ustring op_fprintf("fprintf");
static ustring op_ge("ge");
static ustring op_gt("gt");
static ustring op_hashnoise("hashnoise");
static ustring op_if("if");
static ustring op_le("le");
static ustring op_logb("logb");
static ustring op_lt("lt");
static ustring op_min("min");
static ustring op_neq("neq");
static ustring op_normal("normal");
static ustring op_or("or");
static ustring op_point("point");
static ustring op_printf("printf");
static ustring op_round("round");
static ustring op_shl("shl");
static ustring op_shr("shr");
static ustring op_sign("sign");
static ustring op_step("step");
static ustring op_trunc("trunc");
static ustring op_vector("vector");
static ustring op_warning("warning");
static ustring op_xor("xor");

static ustring u_distance("distance");
static ustring u_index("index");



/// Macro that defines the arguments to LLVM IR generating routines
///
#define LLVMGEN_ARGS BackendLLVM &rop, int opnum

/// Macro that defines the full declaration of an LLVM generator.
///
#define LLVMGEN(name) bool name(LLVMGEN_ARGS)

// Forward decl
LLVMGEN(llvm_gen_generic);



void
BackendLLVM::llvm_gen_debug_printf(string_view message)
{
    // Bake everything into the format specifier string instead of
    // passing arguments.
    ustring s = ustring::fmtformat("({} {}) {}\n", inst()->shadername(),
                                   inst()->layername(), message);

    llvm::Value* valargs[] = { sg_void_ptr(),
                               llvm_const_hash(s),
                               ll.constant(0) /*arg_count*/,
                               ll.void_ptr_null() /*arg_types*/,
                               ll.constant(0) /*arg_values_size*/,
                               ll.void_ptr_null() /*arg_values*/ };

    ll.call_function("osl_gen_printfmt", valargs);
}



void
BackendLLVM::llvm_gen_warning(string_view message)
{
    // Bake everything into the format specifier string instead of
    // passing arguments.
    ustring s              = ustring::fmtformat("{}\n", message);
    llvm::Value* valargs[] = { sg_void_ptr(),
                               llvm_const_hash(s),
                               ll.constant(0) /*arg_count*/,
                               ll.void_ptr_null() /*arg_types*/,
                               ll.constant(0) /*arg_values_size*/,
                               ll.void_ptr_null() /*arg_values*/ };
    ll.call_function("osl_gen_warningfmt", valargs);
}



void
BackendLLVM::llvm_gen_error(string_view message)
{
    // Bake everything into the format specifier string instead of
    // passing arguments.
    ustring s              = ustring::fmtformat("{}\n", message);
    llvm::Value* valargs[] = { sg_void_ptr(),
                               llvm_const_hash(s),
                               ll.constant(0) /*arg_count*/,
                               ll.void_ptr_null() /*arg_types*/,
                               ll.constant(0) /*arg_values_size*/,
                               ll.void_ptr_null() /*arg_values*/ };
    ll.call_function("osl_gen_errorfmt", valargs);
}



void
BackendLLVM::llvm_call_layer(int layer, bool unconditional)
{
    // Make code that looks like:
    //     if (! groupdata->run[parentlayer])
    //         parent_layer (sg, groupdata, userdata_base_ptr,
    //                       output_base_ptr, shadeindex, interactive_params);
    // if it's a conditional call, or
    //     parent_layer (sg, groupdata, userdata_base_ptr,
    //                   output_base_ptr, shadeindex, interactive_params);
    // if it's run unconditionally.
    // The code in the parent layer itself will set its 'executed' flag.

    llvm::Value* args[]
        = { sg_ptr(),          groupdata_ptr(), userdata_base_ptr(),
            output_base_ptr(), shadeindex(),    m_llvm_interactive_params_ptr };

    ShaderInstance* parent       = group()[layer];
    llvm::Value* trueval         = ll.constant_bool(true);
    llvm::Value* layerfield      = layer_run_ref(layer_remap(layer));
    llvm::BasicBlock *then_block = NULL, *after_block = NULL;
    if (!unconditional) {
        llvm::Value* executed = ll.op_load(ll.type_bool(), layerfield);
        executed              = ll.op_ne(executed, trueval);
        then_block            = ll.new_basic_block("");
        after_block           = ll.new_basic_block("");
        ll.op_branch(executed, then_block, after_block);
        // insert point is now then_block
    }

    // Mark the call as a fast call
    llvm::Value* funccall
        = ll.call_function(layer_function_name(group(), *parent).c_str(), args);
    if (!parent->entry_layer())
        ll.mark_fast_func_call(funccall);

    if (!unconditional)
        ll.op_branch(after_block);  // also moves insert point

    shadingsys().m_stat_call_layers_inserted++;
}



void
BackendLLVM::llvm_run_connected_layers(Symbol& sym, int symindex, int opnum,
                                       std::set<int>* already_run)
{
    if (sym.valuesource() != Symbol::ConnectedVal)
        return;  // Nothing to do

    bool inmain = (opnum >= inst()->maincodebegin()
                   && opnum < inst()->maincodeend());

    for (int c = 0; c < inst()->nconnections(); ++c) {
        const Connection& con(inst()->connection(c));
        // If the connection gives a value to this param
        if (con.dst.param == symindex) {
            // Non-lazy layers are run upfront directly via llvm_call_layer.
            // Eliding them here doesn't change the semantics of execution,
            // but it will prevent optixTrace calls from being repeatedly
            // inlined when lazytrace=0.
            if (!group()[con.srclayer]->run_lazily())
                continue;

            // already_run is a set of layers run for this particular op.
            // Just so we don't stupidly do several consecutive checks on
            // whether we ran this same layer. It's JUST for this op.
            if (already_run) {
                if (already_run->count(con.srclayer))
                    continue;  // already ran that one on this op
                else
                    already_run->insert(con.srclayer);  // mark it
            }

            if (inmain) {
                // There is an instance-wide m_layers_already_run that tries
                // to remember which earlier layers have unconditionally
                // been run at any point in the execution of this layer. But
                // only honor (and modify) that when in the main code
                // section, not when in init ops, which are inherently
                // conditional.
                if (m_layers_already_run.count(con.srclayer)) {
                    continue;  // already unconditionally ran the layer
                }
                if (!m_in_conditional[opnum]) {
                    // Unconditionally running -- mark so we don't do it
                    // again. If we're inside a conditional, don't mark
                    // because it may not execute the conditional body.
                    m_layers_already_run.insert(con.srclayer);
                }
            }

            if (shadingsys().m_opt_useparam && inmain) {
                // m_call_layers_inserted tracks if we've already run this layer inside the current basic block
                const CallLayerKey key = { m_bblockids[opnum], con.srclayer };
                if (m_call_layers_inserted.count(key)) {
                    continue;
                }
                m_call_layers_inserted.insert(key);
            }

            // If the earlier layer it comes from has not yet been
            // executed, do so now.
            llvm_call_layer(con.srclayer);
        }
    }
}



OSL_PRAGMA_WARNING_PUSH
OSL_GCC_PRAGMA(GCC diagnostic ignored "-Wunused-parameter")

LLVMGEN(llvm_gen_nop)
{
    return true;
}

OSL_PRAGMA_WARNING_POP



LLVMGEN(llvm_gen_useparam)
{
    OSL_DASSERT(!rop.inst()->unused()
                && "oops, thought this layer was unused, why do we call it?");

    // If we have multiple params needed on this statement, don't waste
    // time checking the same upstream layer more than once.
    std::set<int> already_run;

    Opcode& op(rop.inst()->ops()[opnum]);
    for (int i = 0; i < op.nargs(); ++i) {
        Symbol& sym  = *rop.opargsym(op, i);
        int symindex = rop.inst()->arg(op.firstarg() + i);
        rop.llvm_run_connected_layers(sym, symindex, opnum, &already_run);
        // If it's an interpolated (userdata) parameter and we're
        // initializing them lazily, now we have to do it.
        if ((sym.symtype() == SymTypeParam
             || sym.symtype() == SymTypeOutputParam)
            && sym.interpolated() && !sym.typespec().is_closure()
            && !sym.connected() && !sym.connected_down()
            && rop.shadingsys().lazy_userdata()) {
            rop.llvm_assign_initial_value(sym);
        }
    }

    rop.increment_useparam_ops();

    return true;
}



// Used for printf, error, warning, format, fprintf
LLVMGEN(llvm_gen_printf_legacy)
{
    Opcode& op(rop.inst()->ops()[opnum]);

    // Prepare the args for the call

    // Which argument is the format string?  Usually 0, but for op
    // format() and fprintf(), the formatting string is argument #1.
    int format_arg = (op.opname() == "format" || op.opname() == "fprintf") ? 1
                                                                           : 0;
    Symbol& format_sym = *rop.opargsym(op, format_arg);

    std::vector<llvm::Value*> call_args;
    if (!format_sym.is_constant()) {
        rop.shadingcontext()->warningfmt(
            "{} must currently have constant format\n", op.opname());
        return false;
    }

    // For some ops, we push the shader globals pointer
    if (op.opname() == op_printf || op.opname() == op_error
        || op.opname() == op_warning || op.opname() == op_fprintf)
        call_args.push_back(rop.sg_void_ptr());

    // fprintf also needs the filename
    if (op.opname() == op_fprintf) {
        Symbol& Filename = *rop.opargsym(op, 0);
        llvm::Value* fn  = rop.llvm_load_value(Filename);
        call_args.push_back(fn);
    }

    // We're going to need to adjust the format string as we go, but I'd
    // like to reserve a spot for the char*.
    size_t new_format_slot = call_args.size();
    call_args.push_back(NULL);

    ustring format_ustring = format_sym.get_string();
    const char* format     = format_ustring.c_str();
    std::string s;
    int arg           = format_arg + 1;
    size_t optix_size = 0;  // how much buffer size does optix need?
    while (*format != '\0') {
        if (*format == '%') {
            if (format[1] == '%') {
                // '%%' is a literal '%'
                s += "%%";
                format += 2;  // skip both percentages
                continue;
            }
            const char* oldfmt = format;  // mark beginning of format
            while (*format && *format != 'c' && *format != 'd' && *format != 'e'
                   && *format != 'f' && *format != 'g' && *format != 'i'
                   && *format != 'm' && *format != 'n' && *format != 'o'
                   && *format != 'p' && *format != 's' && *format != 'u'
                   && *format != 'v' && *format != 'x' && *format != 'X')
                ++format;
            char formatchar = *format++;  // Also eat the format char
            if (arg >= op.nargs()) {
                rop.shadingcontext()->errorfmt(
                    "Mismatch between format string and arguments ({}:{})",
                    op.sourcefile(), op.sourceline());
                return false;
            }

            std::string ourformat(oldfmt, format);  // straddle the format
            // Doctor it to fix mismatches between format and data
            Symbol& sym(*rop.opargsym(op, arg));
            OSL_ASSERT(!sym.typespec().is_structure_based());

            TypeDesc simpletype(sym.typespec().simpletype());
            int num_elements   = simpletype.numelements();
            int num_components = simpletype.aggregate;
            if ((sym.typespec().is_closure_based()
                 || simpletype.basetype == TypeDesc::STRING)
                && formatchar != 's') {
                ourformat[ourformat.length() - 1] = 's';
            }
            if (simpletype.basetype == TypeDesc::INT && formatchar != 'd'
                && formatchar != 'i' && formatchar != 'o' && formatchar != 'u'
                && formatchar != 'x' && formatchar != 'X') {
                ourformat[ourformat.length() - 1] = 'd';
            }
            if (simpletype.basetype == TypeDesc::FLOAT && formatchar != 'f'
                && formatchar != 'g' && formatchar != 'c' && formatchar != 'e'
                && formatchar != 'm' && formatchar != 'n' && formatchar != 'p'
                && formatchar != 'v') {
                ourformat[ourformat.length() - 1] = 'f';
            }
            // NOTE(boulos): Only for debug mode do the derivatives get printed...
            for (int a = 0; a < num_elements; ++a) {
                llvm::Value* arrind = simpletype.arraylen ? rop.ll.constant(a)
                                                          : NULL;
                if (sym.typespec().is_closure_based()) {
                    s += ourformat;
                    llvm::Value* v = rop.llvm_load_value(sym, 0, arrind, 0);
                    v = rop.ll.call_function("osl_closure_to_string",
                                             rop.sg_void_ptr(), v);
                    call_args.push_back(v);
                    continue;
                }

                for (int c = 0; c < num_components; c++) {
                    if (c != 0 || a != 0)
                        s += " ";
                    s += ourformat;

                    llvm::Value* loaded = rop.llvm_load_value(sym, 0, arrind,
                                                              c);
                    if (simpletype.basetype == TypeDesc::FLOAT) {
                        // C varargs convention upconverts float->double.
                        loaded = rop.ll.op_float_to_double(loaded);
                        // Ensure that 64-bit values are aligned to 8-byte boundaries
                        optix_size = (optix_size + sizeof(double) - 1)
                                     & ~(sizeof(double) - 1);
                        optix_size += sizeof(double);
                    } else if (simpletype.basetype == TypeDesc::INT)
                        optix_size += sizeof(int);
                    else if (simpletype.basetype == TypeDesc::STRING)
                        optix_size += sizeof(uint64_t);
                    call_args.push_back(loaded);
                }
            }
            ++arg;
        } else {
            // Everything else -- just copy the character and advance
            s += *format++;
        }
    }


#if OSL_USE_OPTIX
    // In OptiX, printf currently supports 0 or 1 arguments, and the signature
    // requires 1 argument, so push a null pointer onto the call args if there
    // is no argument.
    if (rop.use_optix() && arg == format_arg + 1) {
        call_args.push_back(rop.ll.void_ptr_null());
        // we push the size of the arguments on the stack
        optix_size += sizeof(uint64_t);
    }
#endif

    // Some ops prepend things
    if (op.opname() == op_error || op.opname() == op_warning) {
        s = fmtformat("Shader {} [{}]: {}", op.opname(),
                      rop.inst()->shadername(), s);
    }

    // Now go back and put the new format string in its place
#if OSL_USE_OPTIX
    if (rop.use_optix()) {
        // In OptiX7+ case, we do this:
        // void* args = { args_size, arg0, arg1, arg2 };
        // (where args_size is the size of arg0 + arg1 + arg2...)
        //
        // Make sure host has the format string so it can print it
        call_args[new_format_slot] = rop.llvm_const_hash(s);
        size_t nargs               = call_args.size() - (new_format_slot + 1);
        // Allocate space to store the arguments to osl_printf().
        //  Don't forget to pad a little extra to hold the size of the arguments itself.
        llvm::Value* voids = rop.ll.op_alloca(
            rop.ll.type_char(), optix_size + sizeof(uint64_t),
            fmtformat("printf_argbuf_L{}sz{}_", op.sourceline(), optix_size),
            8);

        // Size of the collection of arguments comes before all the arguments
        {
            llvm::Value* args_size = rop.ll.constant64(optix_size);
            llvm::Value* memptr    = rop.ll.offset_ptr(voids, 0);
            llvm::Value* iptr      = rop.ll.ptr_cast(memptr,
                                                     rop.ll.type_longlong_ptr(),
                                                     "printf_argbuf_as_llptr");
            rop.ll.op_store(args_size, iptr);
        }
        optix_size = sizeof(
            uint64_t);  // first 'args' element is the size of the argument list
        for (size_t i = 0; i < nargs; ++i) {
            llvm::Value* arg = call_args[new_format_slot + 1 + i];
            if (arg->getType()->isFloatingPointTy()
                || arg->getType()->isIntegerTy(64)) {
                // Ensure that 64-bit values are aligned to 8-byte boundaries
                optix_size = (optix_size + sizeof(double) - 1)
                             & ~(sizeof(double) - 1);
            }
            llvm::Value* memptr = rop.ll.offset_ptr(voids, optix_size);
            if (arg->getType()->isIntegerTy()) {
                llvm::Type* ptr_type = nullptr;
                if (arg->getType()->isIntegerTy(64)) {
                    optix_size += sizeof(uint64_t);
                    ptr_type = rop.ll.type_int64_ptr();
                } else {
                    optix_size += sizeof(int);
                    ptr_type = rop.ll.type_int_ptr();
                }
                llvm::Value* iptr = rop.ll.ptr_cast(memptr, ptr_type);
                rop.ll.op_store(arg, iptr);
            } else if (arg->getType()->isFloatingPointTy()) {
                llvm::Value* fptr = rop.ll.ptr_cast(memptr,
                                                    rop.ll.type_double_ptr());
                rop.ll.op_store(arg, fptr);
                optix_size += sizeof(double);
            } else {
                llvm::Value* vptr = rop.ll.ptr_to_cast(memptr,
                                                       rop.ll.type_void_ptr());
                rop.ll.op_store(arg, vptr);
                optix_size += sizeof(uint64_t);
            }
        }
        call_args.resize(new_format_slot + 2);
        call_args.back() = rop.ll.void_ptr(voids);
    } else
#endif
    {
        call_args[new_format_slot] = rop.llvm_const_hash(s);
    }

    // Construct the function name and call it.
    std::string opname = std::string("osl_") + op.opname().string();
    llvm::Value* ret   = rop.ll.call_function(opname.c_str(), call_args);

    // The format op returns a string value, put in in the right spot
    if (op.opname() == op_format)
        rop.llvm_store_value(ret, *rop.opargsym(op, 0));
    return true;
}

// Used for printf, error, warning, format, fprintf
LLVMGEN(llvm_gen_print_fmt)
{
    Opcode& op(rop.inst()->ops()[opnum]);

    // Prepare the args for the call

    // Which argument is the format string?  Usually 0, but for op
    // format() and fprintf(), the formatting string is argument #1.
    int format_arg     = (op.opname() == op_format || op.opname() == op_fprintf)
                             ? 1
                             : 0;
    Symbol& format_sym = *rop.opargsym(op, format_arg);

    std::vector<llvm::Value*> call_args;
    if (!format_sym.is_constant()) {
        rop.shadingcontext()->warningfmt(
            "{} must currently have constant format\n", op.opname());
        return false;
    }

    call_args.push_back(rop.sg_void_ptr());

    // fprintf also needs the filename
    if (op.opname() == op_fprintf) {
        Symbol& Filename         = *rop.opargsym(op, 0);
        ustring filename_ustring = Filename.get_string();
        call_args.push_back(rop.llvm_const_hash(filename_ustring));  //filename
    }

    // We're going to need to adjust the format string as we go, but I'd
    // like to reserve a spot for the char*.
    // size_t new_format_slot = call_args.size();
    // call_args.push_back(NULL);

    ustring format_ustring = format_sym.get_string();
    const char* format
        = format_ustring.c_str();  //contains all the printf formating characters
    std::string s;
    int arg = format_arg + 1;
    // Example call: printf("The values at %s is %d, %f, %6.2f", "marble", 5, 6.4, 123.456);
    std::vector<EncodedType> encodedtypes;
    int arg_values_size = 0u;
    std::vector<llvm::Value*> loaded_arg_values;
    while (*format != '\0') {
        if (*format == '%') {
            if (format[1] == '%') {
                // '%%' is a literal '%'
                // The fmtlib expects just a single %
                s += "%";
                format += 2;  // skip both percentages
                continue;
            }
            const char* oldfmt = format;  // mark beginning of format
            while (*format && *format != 'c' && *format != 'd' && *format != 'e'
                   && *format != 'f' && *format != 'g' && *format != 'i'
                   && *format != 'm' && *format != 'n' && *format != 'o'
                   && *format != 'p' && *format != 's' && *format != 'u'
                   && *format != 'v' && *format != 'x' && *format != 'X') {
                ++format;
            }

            char formatchar = *format++;  // Also eat the format char
            if (arg >= op.nargs()) {
                rop.shadingcontext()->errorfmt(
                    "Mismatch between format string and arguments ({}:{})",
                    op.sourcefile(), op.sourceline());
                return false;
            }

            std::string ourformat(oldfmt, format);  // straddle the format

            // printf specifier uses - to indicate left justified alignment and ignores extra - chars present
            // libfmt specifier uses < to indicate left justified alignment and does not ignore extra chars
            // so change - to < and erase any extraneous -
            auto pos_of_minus = ourformat.find_first_of('-');
            if (pos_of_minus != std::string::npos) {
                ourformat.replace(pos_of_minus, 1 /*num chars to replace*/,
                                  1 /*num times to repeat char*/, '<');
                pos_of_minus = ourformat.find_first_of('-');
                while (pos_of_minus != std::string::npos) {
                    ourformat.erase(pos_of_minus, 1);
                    pos_of_minus = ourformat.find_first_of('-');
                }
            }

            // Doctor it to fix mismatches between format and data
            Symbol& sym(*rop.opargsym(op, arg));
            OSL_ASSERT(!sym.typespec().is_structure_based());
            TypeDesc simpletype(sym.typespec().simpletype());
            int num_elements   = simpletype.numelements();
            int num_components = simpletype.aggregate;
            if ((sym.typespec().is_closure_based()
                 || simpletype.basetype == TypeDesc::STRING)
                && formatchar != 's') {
                ourformat[ourformat.length() - 1] = 's';
            }

            //%i is not legal in fmtlib and it will be converted to a d
            if (simpletype.basetype == TypeDesc::INT
                && formatchar != 'd'
                /* && formatchar != 'i'*/
                && formatchar != 'o' && formatchar != 'u' && formatchar != 'x'
                && formatchar != 'X') {
                ourformat[ourformat.length() - 1] = 'd';
            }

            // //fmtlib does not use a fmt specifier for unsigned ints
            // if (simpletype.basetype == TypeDesc::INT && formatchar == 'u'{
            //     ourformat[ourformat.length() - 1] = '';
            // }


            //%m,%n,%v,%p, and %c are not legal in C-style printf and end up getting filtered by oslc
            if (simpletype.basetype == TypeDesc::FLOAT && formatchar != 'f'
                && formatchar != 'g' /*&& formatchar != 'c'*/ && formatchar != 'e'
                /*&& formatchar != 'm' && formatchar != 'n' && formatchar != 'p' */
                /*&& formatchar != 'v'*/) {
                ourformat[ourformat.length() - 1] = 'f';
            }

            EncodedType et = EncodedType::kUstringHash;
            if (simpletype.basetype == TypeDesc::INT) {
                //to mimic printf behavior when a hex specifier is used we are promoting the int to uint32_t
                if (formatchar == 'x' || formatchar == 'X') {
                    et = EncodedType::kUInt32;
                } else {
                    et = EncodedType::kInt32;
                }
            }
            if (simpletype.basetype == TypeDesc::FLOAT)
                et = EncodedType::kFloat;

            std::string myformat("{:");
            ourformat.replace(0, 1, "");
            myformat += ourformat;
            myformat += "}";

            TypeDesc symty    = sym.typespec().simpletype();
            TypeDesc basetype = TypeDesc::BASETYPE(symty.basetype);
            // NOTE(boulos): Only for debug mode do the derivatives get printed...
            for (int a = 0; a < num_elements; ++a) {
                llvm::Value* const_arrind = simpletype.arraylen
                                                ? rop.ll.constant(a)
                                                : NULL;
                if (sym.typespec().is_closure_based()) {
                    s += myformat;

                    llvm::Value* v = rop.llvm_load_value(sym, 0, const_arrind,
                                                         0);
                    v = rop.ll.call_function("osl_closure_to_ustringhash",
                                             rop.sg_void_ptr(), v);
                    encodedtypes.push_back(et);
                    arg_values_size += pvt::size_of_encoded_type(et);
                    loaded_arg_values.push_back(v);
                    continue;
                }

                for (int c = 0; c < num_components; c++) {
                    if (c != 0 || a != 0)
                        s += " ";
                    s += myformat;

                    // TODO: Add llvm_load_value that does this check
                    // internally to reduce bloat and chance of missing it
                    llvm::Value* loaded
                        = sym.is_constant()
                              ? rop.llvm_load_constant_value(sym, a, c,
                                                             basetype)
                              : rop.llvm_load_value(sym, 0, const_arrind, c,
                                                    basetype);

                    if (sym.typespec().is_string_based()
                        && (rop.ll.ustring_rep()
                            == LLVM_Util::UstringRep::charptr)) {
                        // Don't think this will need to be here soon
                        loaded = rop.ll.call_function("osl_gen_ustringhash_pod",
                                                      loaded);
                    }

                    encodedtypes.push_back(et);
                    arg_values_size += pvt::size_of_encoded_type(et);
                    loaded_arg_values.push_back(loaded);
                }
            }
            ++arg;

        } else {
            // Everything else -- just copy the character and advance
            char current_char = *format++;
            s += current_char;
            if (current_char == '{' || current_char == '}') {
                // fmtlib expects { to be {{
                //            and } to be }}
                // so just duplicate the character
                s += current_char;
            }
        }
    }
    // Some ops prepend things
    if (op.opname() == op_error || op.opname() == op_warning) {
        s = fmtformat("Shader {} [{}]: {}", op.opname(),
                      rop.inst()->shadername(), s);
    }
    ustring s_ustring(s.c_str());
    call_args.push_back(rop.llvm_const_hash(s_ustring));

    OSL_ASSERT(encodedtypes.size() == loaded_arg_values.size());
    int arg_count = static_cast<int>(encodedtypes.size());
    call_args.push_back(rop.ll.constant(arg_count));

    llvm::Value* encodedtypes_on_stack
        = rop.ll.op_alloca(rop.ll.type_int8(), arg_count,
                           std::string("encodedtypes"));
    llvm::Value* loaded_arg_values_on_stack
        = rop.ll.op_alloca(rop.ll.type_int8(), arg_values_size,
                           std::string("argValues"));

    int bytesToArg = 0;
    for (int argindex = 0; argindex < arg_count; ++argindex) {
        EncodedType et = encodedtypes[argindex];
        rop.ll.op_store(rop.ll.constant8(static_cast<uint8_t>(et)),
                        rop.ll.GEP(rop.ll.type_int8(), encodedtypes_on_stack,
                                   argindex));

        llvm::Value* loadedArgValue = loaded_arg_values[argindex];

        llvm::Type* type_ptr = nullptr;
        switch (et) {
        case EncodedType::kUstringHash: {
            type_ptr = rop.ll.type_ptr(rop.ll.type_int64());

        } break;
        case EncodedType::kUInt32:
            // fallthrough
        case EncodedType::kInt32: {
            type_ptr = rop.ll.type_int_ptr();
        } break;

        case EncodedType::kFloat: {
            type_ptr = rop.ll.type_float_ptr();

        } break;
        default:
            // Although more encoded types exist, the 3 above are the only
            // ones we expect to be produced by OSL language itself.
            OSL_ASSERT(0 && "Unhandled EncodeType");
            break;
        }

        rop.ll.op_store(loadedArgValue,
                        rop.ll.ptr_cast(rop.ll.GEP(rop.ll.type_int8(),
                                                   loaded_arg_values_on_stack,
                                                   bytesToArg),
                                        type_ptr));
        bytesToArg += pvt::size_of_encoded_type(et);
    }

    call_args.push_back(rop.ll.void_ptr(encodedtypes_on_stack));
    call_args.push_back(rop.ll.constant(arg_values_size));
    call_args.push_back(rop.ll.void_ptr(loaded_arg_values_on_stack));

    // Construct the function name and call it.
    const char* rs_func_name = nullptr;

    if (op.opname() == op_printf)
        rs_func_name = "osl_gen_printfmt";
    if (op.opname() == op_error)
        rs_func_name = "osl_gen_errorfmt";
    if (op.opname() == op_warning)
        rs_func_name = "osl_gen_warningfmt";
    if (op.opname() == op_fprintf)
        rs_func_name = "osl_gen_filefmt";

    // NOTE: format creates a new ustring, so only works on host
    if (op.opname() == op_format)
        rs_func_name = "osl_formatfmt";

    llvm::Value* ret = rop.ll.call_function(rs_func_name, call_args);

    // The format op returns a string value, put in in the right spot
    if (op.opname() == op_format)
        rop.llvm_store_value(ret, *rop.opargsym(op, 0));

    return true;
}


LLVMGEN(llvm_gen_printf)
{
    if (rop.use_optix())
        return llvm_gen_printf_legacy(rop, opnum);
    else
        return llvm_gen_print_fmt(rop, opnum);
}


LLVMGEN(llvm_gen_add)
{
    Opcode& op(rop.inst()->ops()[opnum]);
    Symbol& Result = *rop.opargsym(op, 0);
    Symbol& A      = *rop.opargsym(op, 1);
    Symbol& B      = *rop.opargsym(op, 2);

    OSL_DASSERT(!A.typespec().is_array() && !B.typespec().is_array());
    if (Result.typespec().is_closure()) {
        OSL_DASSERT(A.typespec().is_closure() && B.typespec().is_closure());
        llvm::Value* valargs[] = { rop.sg_void_ptr(), rop.llvm_load_value(A),
                                   rop.llvm_load_value(B) };
        llvm::Value* res       = rop.ll.call_function("osl_add_closure_closure",
                                                      valargs);
        rop.llvm_store_value(res, Result, 0, NULL, 0);
        return true;
    }

    TypeDesc type      = Result.typespec().simpletype();
    int num_components = type.aggregate;

    // The following should handle f+f, v+v, v+f, f+v, i+i
    // That's all that should be allowed by oslc.
    for (int i = 0; i < num_components; i++) {
        llvm::Value* a = rop.loadLLVMValue(A, i, 0, type);
        llvm::Value* b = rop.loadLLVMValue(B, i, 0, type);
        if (!a || !b)
            return false;
        llvm::Value* r = rop.ll.op_add(a, b);
        rop.storeLLVMValue(r, Result, i, 0);
    }

    if (Result.has_derivs()) {
        if (A.has_derivs() || B.has_derivs()) {
            for (int d = 1; d <= 2; ++d) {  // dx, dy
                for (int i = 0; i < num_components; i++) {
                    llvm::Value* a = rop.loadLLVMValue(A, i, d, type);
                    llvm::Value* b = rop.loadLLVMValue(B, i, d, type);
                    llvm::Value* r = rop.ll.op_add(a, b);
                    rop.storeLLVMValue(r, Result, i, d);
                }
            }
        } else {
            // Result has derivs, operands do not
            rop.llvm_zero_derivs(Result);
        }
    }
    return true;
}



LLVMGEN(llvm_gen_sub)
{
    Opcode& op(rop.inst()->ops()[opnum]);
    Symbol& Result = *rop.opargsym(op, 0);
    Symbol& A      = *rop.opargsym(op, 1);
    Symbol& B      = *rop.opargsym(op, 2);

    TypeDesc type      = Result.typespec().simpletype();
    int num_components = type.aggregate;

    OSL_DASSERT(!Result.typespec().is_closure_based()
                && "subtraction of closures not supported");

    // The following should handle f-f, v-v, v-f, f-v, i-i
    // That's all that should be allowed by oslc.
    for (int i = 0; i < num_components; i++) {
        llvm::Value* a = rop.loadLLVMValue(A, i, 0, type);
        llvm::Value* b = rop.loadLLVMValue(B, i, 0, type);
        if (!a || !b)
            return false;
        llvm::Value* r = rop.ll.op_sub(a, b);
        rop.storeLLVMValue(r, Result, i, 0);
    }

    if (Result.has_derivs()) {
        if (A.has_derivs() || B.has_derivs()) {
            for (int d = 1; d <= 2; ++d) {  // dx, dy
                for (int i = 0; i < num_components; i++) {
                    llvm::Value* a = rop.loadLLVMValue(A, i, d, type);
                    llvm::Value* b = rop.loadLLVMValue(B, i, d, type);
                    llvm::Value* r = rop.ll.op_sub(a, b);
                    rop.storeLLVMValue(r, Result, i, d);
                }
            }
        } else {
            // Result has derivs, operands do not
            rop.llvm_zero_derivs(Result);
        }
    }
    return true;
}



LLVMGEN(llvm_gen_mul)
{
    Opcode& op(rop.inst()->ops()[opnum]);
    Symbol& Result = *rop.opargsym(op, 0);
    Symbol& A      = *rop.opargsym(op, 1);
    Symbol& B      = *rop.opargsym(op, 2);

    TypeDesc type                  = Result.typespec().simpletype();
    OSL_MAYBE_UNUSED bool is_float = !Result.typespec().is_closure_based()
                                     && Result.typespec().is_float_based();
    int num_components = type.aggregate;

    // multiplication involving closures
    if (Result.typespec().is_closure()) {
        llvm::Value* valargs[3];
        valargs[0] = rop.sg_void_ptr();
        bool tfloat;
        if (A.typespec().is_closure()) {
            tfloat     = B.typespec().is_float();
            valargs[1] = rop.llvm_load_value(A);
            valargs[2] = tfloat ? rop.llvm_load_value(B) : rop.llvm_void_ptr(B);
        } else {
            tfloat     = A.typespec().is_float();
            valargs[1] = rop.llvm_load_value(B);
            valargs[2] = tfloat ? rop.llvm_load_value(A) : rop.llvm_void_ptr(A);
        }
        llvm::Value* res
            = tfloat ? rop.ll.call_function("osl_mul_closure_float", valargs)
                     : rop.ll.call_function("osl_mul_closure_color", valargs);
        rop.llvm_store_value(res, Result, 0, NULL, 0);
        return true;
    }

    // multiplication involving matrices
    if (Result.typespec().is_matrix()) {
        if (A.typespec().is_float()) {
            if (B.typespec().is_matrix())
                rop.llvm_call_function("osl_mul_mmf", Result, B, A);
            else
                OSL_ASSERT(0 && "frontend should not allow");
        } else if (A.typespec().is_matrix()) {
            if (B.typespec().is_float())
                rop.llvm_call_function("osl_mul_mmf", Result, A, B);
            else if (B.typespec().is_matrix())
                rop.llvm_call_function("osl_mul_mmm", Result, A, B);
            else
                OSL_ASSERT(0 && "frontend should not allow");
        } else
            OSL_ASSERT(0 && "frontend should not allow");
        if (Result.has_derivs())
            rop.llvm_zero_derivs(Result);
        return true;
    }

    // The following should handle f*f, v*v, v*f, f*v, i*i
    // That's all that should be allowed by oslc.
    for (int i = 0; i < num_components; i++) {
        llvm::Value* a = rop.llvm_load_value(A, 0, i, type);
        llvm::Value* b = rop.llvm_load_value(B, 0, i, type);
        if (!a || !b)
            return false;
        llvm::Value* r = rop.ll.op_mul(a, b);
        rop.llvm_store_value(r, Result, 0, i);

        if (Result.has_derivs() && (A.has_derivs() || B.has_derivs())) {
            // Multiplication of duals: (a*b, a*b.dx + a.dx*b, a*b.dy + a.dy*b)
            OSL_DASSERT(is_float);
            llvm::Value* ax  = rop.llvm_load_value(A, 1, i, type);
            llvm::Value* bx  = rop.llvm_load_value(B, 1, i, type);
            llvm::Value* abx = rop.ll.op_mul(a, bx);
            llvm::Value* axb = rop.ll.op_mul(ax, b);
            llvm::Value* rx  = rop.ll.op_add(abx, axb);
            llvm::Value* ay  = rop.llvm_load_value(A, 2, i, type);
            llvm::Value* by  = rop.llvm_load_value(B, 2, i, type);
            llvm::Value* aby = rop.ll.op_mul(a, by);
            llvm::Value* ayb = rop.ll.op_mul(ay, b);
            llvm::Value* ry  = rop.ll.op_add(aby, ayb);
            rop.llvm_store_value(rx, Result, 1, i);
            rop.llvm_store_value(ry, Result, 2, i);
        }
    }

    if (Result.has_derivs() && !(A.has_derivs() || B.has_derivs())) {
        // Result has derivs, operands do not
        rop.llvm_zero_derivs(Result);
    }

    return true;
}



LLVMGEN(llvm_gen_div)
{
    Opcode& op(rop.inst()->ops()[opnum]);
    Symbol& Result = *rop.opargsym(op, 0);
    Symbol& A      = *rop.opargsym(op, 1);
    Symbol& B      = *rop.opargsym(op, 2);

    TypeDesc type      = Result.typespec().simpletype();
    bool is_float      = Result.typespec().is_float_based();
    int num_components = type.aggregate;

    OSL_DASSERT(!Result.typespec().is_closure_based());

    // division involving matrices
    if (Result.typespec().is_matrix()) {
        if (A.typespec().is_float()) {
            OSL_ASSERT(!B.typespec().is_float() && "frontend should not allow");
            if (B.typespec().is_matrix())
                rop.llvm_call_function("osl_div_mfm", Result, A, B);
            else
                OSL_ASSERT(0);
        } else if (A.typespec().is_matrix()) {
            if (B.typespec().is_float())
                rop.llvm_call_function("osl_div_mmf", Result, A, B);
            else if (B.typespec().is_matrix())
                rop.llvm_call_function("osl_div_mmm", Result, A, B);
            else
                OSL_ASSERT(0);
        } else
            OSL_ASSERT(0);
        if (Result.has_derivs())
            rop.llvm_zero_derivs(Result);
        return true;
    }

    // The following should handle f/f, v/v, v/f, f/v, i/i
    // That's all that should be allowed by oslc.
    const char* safe_div = is_float ? "osl_safe_div_fff" : "osl_safe_div_iii";
    bool deriv = (Result.has_derivs() && (A.has_derivs() || B.has_derivs()));
    for (int i = 0; i < num_components; i++) {
        llvm::Value* a = rop.llvm_load_value(A, 0, i, type);
        llvm::Value* b = rop.llvm_load_value(B, 0, i, type);
        if (!a || !b)
            return false;
        llvm::Value* a_div_b;
        if (B.is_constant() && !rop.is_zero(B))
            a_div_b = rop.ll.op_div(a, b);
        else
            a_div_b = rop.ll.call_function(safe_div, a, b);
        llvm::Value *rx = NULL, *ry = NULL;

        if (deriv) {
            // Division of duals: (a/b, 1/b*(ax-a/b*bx), 1/b*(ay-a/b*by))
            OSL_DASSERT(is_float);
            llvm::Value* binv;
            if (B.is_constant() && !rop.is_zero(B))
                binv = rop.ll.op_div(rop.ll.constant(1.0f), b);
            else
                binv = rop.ll.call_function(safe_div, rop.ll.constant(1.0f), b);
            llvm::Value* ax             = rop.llvm_load_value(A, 1, i, type);
            llvm::Value* bx             = rop.llvm_load_value(B, 1, i, type);
            llvm::Value* a_div_b_mul_bx = rop.ll.op_mul(a_div_b, bx);
            llvm::Value* ax_minus_a_div_b_mul_bx
                = rop.ll.op_sub(ax, a_div_b_mul_bx);
            rx              = rop.ll.op_mul(binv, ax_minus_a_div_b_mul_bx);
            llvm::Value* ay = rop.llvm_load_value(A, 2, i, type);
            llvm::Value* by = rop.llvm_load_value(B, 2, i, type);
            llvm::Value* a_div_b_mul_by = rop.ll.op_mul(a_div_b, by);
            llvm::Value* ay_minus_a_div_b_mul_by
                = rop.ll.op_sub(ay, a_div_b_mul_by);
            ry = rop.ll.op_mul(binv, ay_minus_a_div_b_mul_by);
        }

        rop.llvm_store_value(a_div_b, Result, 0, i);
        if (deriv) {
            rop.llvm_store_value(rx, Result, 1, i);
            rop.llvm_store_value(ry, Result, 2, i);
        }
    }

    if (Result.has_derivs() && !(A.has_derivs() || B.has_derivs())) {
        // Result has derivs, operands do not
        rop.llvm_zero_derivs(Result);
    }

    return true;
}



LLVMGEN(llvm_gen_modulus)
{
    Opcode& op(rop.inst()->ops()[opnum]);
    Symbol& Result = *rop.opargsym(op, 0);
    Symbol& A      = *rop.opargsym(op, 1);
    Symbol& B      = *rop.opargsym(op, 2);

    TypeDesc type      = Result.typespec().simpletype();
    bool is_float      = Result.typespec().is_float_based();
    int num_components = type.aggregate;

#ifdef OSL_LLVM_NO_BITCODE
    // On Windows 32 bit this calls an unknown instruction, probably need to
    // link with LLVM compiler-rt to fix, for now just fall back to op
    if (is_float)
        return llvm_gen_generic(rop, opnum);
#endif

    // The following should handle f%f, v%v, v%f, i%i
    // That's all that should be allowed by oslc.
    const char* safe_mod = is_float ? "osl_fmod_fff" : "osl_safe_mod_iii";
    for (int i = 0; i < num_components; i++) {
        llvm::Value* a = rop.loadLLVMValue(A, i, 0, type);
        llvm::Value* b = rop.loadLLVMValue(B, i, 0, type);
        if (!a || !b)
            return false;
        llvm::Value* r;
        if (!rop.use_optix() && B.is_constant() && !rop.is_zero(B))
            r = rop.ll.op_mod(a, b);
        else
            r = rop.ll.call_function(safe_mod, a, b);
        rop.storeLLVMValue(r, Result, i, 0);
    }

    if (Result.has_derivs()) {
        OSL_DASSERT(is_float);
        if (A.has_derivs()) {
            // Modulus of duals: (a mod b, ax, ay)
            for (int d = 1; d <= 2; ++d) {
                for (int i = 0; i < num_components; i++) {
                    llvm::Value* deriv = rop.loadLLVMValue(A, i, d, type);
                    rop.storeLLVMValue(deriv, Result, i, d);
                }
            }
        } else {
            // Result has derivs, operands do not
            rop.llvm_zero_derivs(Result);
        }
    }
    return true;
}



LLVMGEN(llvm_gen_neg)
{
    Opcode& op(rop.inst()->ops()[opnum]);
    Symbol& Result = *rop.opargsym(op, 0);
    Symbol& A      = *rop.opargsym(op, 1);

    TypeDesc type      = Result.typespec().simpletype();
    int num_components = type.aggregate;
    for (int d = 0; d < 3; ++d) {  // dx, dy
        for (int i = 0; i < num_components; i++) {
            llvm::Value* a = rop.llvm_load_value(A, d, i, type);
            llvm::Value* r = rop.ll.op_neg(a);
            rop.llvm_store_value(r, Result, d, i);
        }
        if (!Result.has_derivs())
            break;
    }
    return true;
}



// Implementation for clamp
LLVMGEN(llvm_gen_clamp)
{
    Opcode& op(rop.inst()->ops()[opnum]);
    Symbol& Result = *rop.opargsym(op, 0);
    Symbol& X      = *rop.opargsym(op, 1);
    Symbol& Min    = *rop.opargsym(op, 2);
    Symbol& Max    = *rop.opargsym(op, 3);

    TypeDesc type      = Result.typespec().simpletype();
    int num_components = type.aggregate;
    for (int i = 0; i < num_components; i++) {
        // First do the lower bound
        llvm::Value* val   = rop.llvm_load_value(X, 0, i, type);
        llvm::Value* min   = rop.llvm_load_value(Min, 0, i, type);
        llvm::Value* cond  = rop.ll.op_lt(val, min);
        val                = rop.ll.op_select(cond, min, val);
        llvm::Value *valdx = NULL, *valdy = NULL;
        if (Result.has_derivs()) {
            valdx              = rop.llvm_load_value(X, 1, i, type);
            valdy              = rop.llvm_load_value(X, 2, i, type);
            llvm::Value* mindx = rop.llvm_load_value(Min, 1, i, type);
            llvm::Value* mindy = rop.llvm_load_value(Min, 2, i, type);
            valdx              = rop.ll.op_select(cond, mindx, valdx);
            valdy              = rop.ll.op_select(cond, mindy, valdy);
        }
        // Now do the upper bound
        llvm::Value* max = rop.llvm_load_value(Max, 0, i, type);
        cond             = rop.ll.op_gt(val, max);
        val              = rop.ll.op_select(cond, max, val);
        if (Result.has_derivs()) {
            llvm::Value* maxdx = rop.llvm_load_value(Max, 1, i, type);
            llvm::Value* maxdy = rop.llvm_load_value(Max, 2, i, type);
            valdx              = rop.ll.op_select(cond, maxdx, valdx);
            valdy              = rop.ll.op_select(cond, maxdy, valdy);
        }
        rop.llvm_store_value(val, Result, 0, i);
        rop.llvm_store_value(valdx, Result, 1, i);
        rop.llvm_store_value(valdy, Result, 2, i);
    }
    return true;
}



LLVMGEN(llvm_gen_mix)
{
    Opcode& op(rop.inst()->ops()[opnum]);
    Symbol& Result = *rop.opargsym(op, 0);
    Symbol& A      = *rop.opargsym(op, 1);
    Symbol& B      = *rop.opargsym(op, 2);
    Symbol& X      = *rop.opargsym(op, 3);
    TypeDesc type  = Result.typespec().simpletype();
    OSL_DASSERT(!Result.typespec().is_closure_based()
                && Result.typespec().is_float_based());
    int num_components = type.aggregate;
    int x_components   = X.typespec().aggregate();
    bool derivs        = (Result.has_derivs()
                   && (A.has_derivs() || B.has_derivs() || X.has_derivs()));

    llvm::Value* one         = rop.ll.constant(1.0f);
    llvm::Value* x           = rop.llvm_load_value(X, 0, 0, type);
    llvm::Value* one_minus_x = rop.ll.op_sub(one, x);
    llvm::Value* xx = derivs ? rop.llvm_load_value(X, 1, 0, type) : NULL;
    llvm::Value* xy = derivs ? rop.llvm_load_value(X, 2, 0, type) : NULL;
    for (int i = 0; i < num_components; i++) {
        llvm::Value* a = rop.llvm_load_value(A, 0, i, type);
        llvm::Value* b = rop.llvm_load_value(B, 0, i, type);
        if (!a || !b)
            return false;
        if (i > 0 && x_components > 1) {
            // Only need to recompute x and 1-x if they change
            x           = rop.llvm_load_value(X, 0, i, type);
            one_minus_x = rop.ll.op_sub(one, x);
        }
        // r = a*one_minus_x + b*x
        llvm::Value* r1 = rop.ll.op_mul(a, one_minus_x);
        llvm::Value* r2 = rop.ll.op_mul(b, x);
        llvm::Value* r  = rop.ll.op_add(r1, r2);
        rop.llvm_store_value(r, Result, 0, i);

        if (derivs) {
            // mix of duals:
            //   (a*one_minus_x + b*x,
            //    a*one_minus_x.dx + a.dx*one_minus_x + b*x.dx + b.dx*x,
            //    a*one_minus_x.dy + a.dy*one_minus_x + b*x.dy + b.dy*x)
            // and since one_minus_x.dx = -x.dx, one_minus_x.dy = -x.dy,
            //   (a*one_minus_x + b*x,
            //    -a*x.dx + a.dx*one_minus_x + b*x.dx + b.dx*x,
            //    -a*x.dy + a.dy*one_minus_x + b*x.dy + b.dy*x)
            llvm::Value* ax = rop.llvm_load_value(A, 1, i, type);
            llvm::Value* bx = rop.llvm_load_value(B, 1, i, type);
            if (i > 0 && x_components > 1)
                xx = rop.llvm_load_value(X, 1, i, type);
            llvm::Value* rx1 = rop.ll.op_mul(a, xx);
            llvm::Value* rx2 = rop.ll.op_mul(ax, one_minus_x);
            llvm::Value* rx  = rop.ll.op_sub(rx2, rx1);
            llvm::Value* rx3 = rop.ll.op_mul(b, xx);
            rx               = rop.ll.op_add(rx, rx3);
            llvm::Value* rx4 = rop.ll.op_mul(bx, x);
            rx               = rop.ll.op_add(rx, rx4);

            llvm::Value* ay = rop.llvm_load_value(A, 2, i, type);
            llvm::Value* by = rop.llvm_load_value(B, 2, i, type);
            if (i > 0 && x_components > 1)
                xy = rop.llvm_load_value(X, 2, i, type);
            llvm::Value* ry1 = rop.ll.op_mul(a, xy);
            llvm::Value* ry2 = rop.ll.op_mul(ay, one_minus_x);
            llvm::Value* ry  = rop.ll.op_sub(ry2, ry1);
            llvm::Value* ry3 = rop.ll.op_mul(b, xy);
            ry               = rop.ll.op_add(ry, ry3);
            llvm::Value* ry4 = rop.ll.op_mul(by, x);
            ry               = rop.ll.op_add(ry, ry4);

            rop.llvm_store_value(rx, Result, 1, i);
            rop.llvm_store_value(ry, Result, 2, i);
        }
    }

    if (Result.has_derivs() && !derivs) {
        // Result has derivs, operands do not
        rop.llvm_zero_derivs(Result);
    }

    return true;
}



LLVMGEN(llvm_gen_select)
{
    Opcode& op(rop.inst()->ops()[opnum]);
    Symbol& Result = *rop.opargsym(op, 0);
    Symbol& A      = *rop.opargsym(op, 1);
    Symbol& B      = *rop.opargsym(op, 2);
    Symbol& X      = *rop.opargsym(op, 3);
    TypeDesc type  = Result.typespec().simpletype();
    OSL_DASSERT(!Result.typespec().is_closure_based()
                && Result.typespec().is_float_based());
    int num_components = type.aggregate;
    int x_components   = X.typespec().aggregate();
    OSL_DASSERT(x_components <= 3);
    bool derivs = (Result.has_derivs() && (A.has_derivs() || B.has_derivs()));

    llvm::Value* zero = X.typespec().is_int() ? rop.ll.constant(0)
                                              : rop.ll.constant(0.0f);
    llvm::Value* cond[3];
    for (int i = 0; i < x_components; ++i)
        cond[i] = rop.ll.op_ne(rop.llvm_load_value(X, 0, i), zero);

    for (int i = 0; i < num_components; i++) {
        llvm::Value* a = rop.llvm_load_value(A, 0, i, type);
        llvm::Value* b = rop.llvm_load_value(B, 0, i, type);
        llvm::Value* c = (i >= x_components) ? cond[0] : cond[i];
        llvm::Value* r = rop.ll.op_select(c, b, a);
        rop.llvm_store_value(r, Result, 0, i);
        if (derivs) {
            for (int d = 1; d < 3; ++d) {
                a = rop.llvm_load_value(A, d, i, type);
                b = rop.llvm_load_value(B, d, i, type);
                r = rop.ll.op_select(c, b, a);
                rop.llvm_store_value(r, Result, d, i);
            }
        }
    }

    if (Result.has_derivs() && !derivs) {
        // Result has derivs, operands do not
        rop.llvm_zero_derivs(Result);
    }
    return true;
}



// Implementation for min/max
LLVMGEN(llvm_gen_minmax)
{
    Opcode& op(rop.inst()->ops()[opnum]);
    Symbol& Result = *rop.opargsym(op, 0);
    Symbol& x      = *rop.opargsym(op, 1);
    Symbol& y      = *rop.opargsym(op, 2);

    TypeDesc type      = Result.typespec().simpletype();
    int num_components = type.aggregate;
    for (int i = 0; i < num_components; i++) {
        // First do the lower bound
        llvm::Value* x_val = rop.llvm_load_value(x, 0, i, type);
        llvm::Value* y_val = rop.llvm_load_value(y, 0, i, type);

        llvm::Value* cond = NULL;
        // NOTE(boulos): Using <= instead of < to match old behavior
        // (only matters for derivs)
        if (op.opname() == op_min) {
            cond = rop.ll.op_le(x_val, y_val);
        } else {
            cond = rop.ll.op_gt(x_val, y_val);
        }

        llvm::Value* res_val = rop.ll.op_select(cond, x_val, y_val);
        rop.llvm_store_value(res_val, Result, 0, i);
        if (Result.has_derivs()) {
            llvm::Value* x_dx = rop.llvm_load_value(x, 1, i, type);
            llvm::Value* x_dy = rop.llvm_load_value(x, 2, i, type);
            llvm::Value* y_dx = rop.llvm_load_value(y, 1, i, type);
            llvm::Value* y_dy = rop.llvm_load_value(y, 2, i, type);
            rop.llvm_store_value(rop.ll.op_select(cond, x_dx, y_dx), Result, 1,
                                 i);
            rop.llvm_store_value(rop.ll.op_select(cond, x_dy, y_dy), Result, 2,
                                 i);
        }
    }
    return true;
}



LLVMGEN(llvm_gen_bitwise_binary_op)
{
    Opcode& op(rop.inst()->ops()[opnum]);
    Symbol& Result = *rop.opargsym(op, 0);
    Symbol& A      = *rop.opargsym(op, 1);
    Symbol& B      = *rop.opargsym(op, 2);
    OSL_DASSERT(Result.typespec().is_int() && A.typespec().is_int()
                && B.typespec().is_int());

    llvm::Value* a = rop.loadLLVMValue(A);
    llvm::Value* b = rop.loadLLVMValue(B);
    if (!a || !b)
        return false;
    llvm::Value* r = NULL;
    if (op.opname() == op_bitand)
        r = rop.ll.op_and(a, b);
    else if (op.opname() == op_bitor)
        r = rop.ll.op_or(a, b);
    else if (op.opname() == op_xor)
        r = rop.ll.op_xor(a, b);
    else if (op.opname() == op_shl)
        r = rop.ll.op_shl(a, b);
    else if (op.opname() == op_shr)
        r = rop.ll.op_shr(a, b);
    else
        return false;
    rop.storeLLVMValue(r, Result);
    return true;
}



// Simple (pointwise) unary ops (Abs, ...,
LLVMGEN(llvm_gen_unary_op)
{
    Opcode& op(rop.inst()->ops()[opnum]);
    Symbol& dst        = *rop.opargsym(op, 0);
    Symbol& src        = *rop.opargsym(op, 1);
    bool dst_derivs    = dst.has_derivs();
    int num_components = dst.typespec().simpletype().aggregate;

    bool dst_float = dst.typespec().is_float_based();
    bool src_float = src.typespec().is_float_based();

    for (int i = 0; i < num_components; i++) {
        // Get src1/2 component i
        llvm::Value* src_load = rop.loadLLVMValue(src, i, 0);
        if (!src_load)
            return false;

        llvm::Value* src_val = src_load;

        // Perform the op
        llvm::Value* result = 0;
        ustring opname      = op.opname();

        if (opname == op_compl) {
            OSL_DASSERT(dst.typespec().is_int());
            result = rop.ll.op_not(src_val);
        } else {
            // Don't know how to handle this.
            rop.shadingcontext()->errorfmt(
                "Don't know how to handle op '{}', eliding the store\n",
                opname);
        }

        // Store the result
        if (result) {
            // if our op type doesn't match result, convert
            if (dst_float && !src_float) {
                // Op was int, but we need to store float
                result = rop.ll.op_int_to_float(result);
            } else if (!dst_float && src_float) {
                // Op was float, but we need to store int
                result = rop.ll.op_float_to_int(result);
            }  // otherwise just fine
            rop.storeLLVMValue(result, dst, i, 0);
        }

        if (dst_derivs) {
            // mul results in <a * b, a * b_dx + b * a_dx, a * b_dy + b * a_dy>
            rop.shadingcontext()->infofmt("punting on derivatives for now\n");
            // FIXME!!
        }
    }
    return true;
}



// Simple assignment
LLVMGEN(llvm_gen_assign)
{
    Opcode& op(rop.inst()->ops()[opnum]);
    Symbol& Result(*rop.opargsym(op, 0));
    Symbol& Src(*rop.opargsym(op, 1));

    return rop.llvm_assign_impl(Result, Src);
}



// Entire array copying
LLVMGEN(llvm_gen_arraycopy)
{
    Opcode& op(rop.inst()->ops()[opnum]);
    Symbol& Result(*rop.opargsym(op, 0));
    Symbol& Src(*rop.opargsym(op, 1));

    return rop.llvm_assign_impl(Result, Src);
}



// Vector component reference
LLVMGEN(llvm_gen_compref)
{
    Opcode& op(rop.inst()->ops()[opnum]);
    Symbol& Result = *rop.opargsym(op, 0);
    Symbol& Val    = *rop.opargsym(op, 1);
    Symbol& Index  = *rop.opargsym(op, 2);

    llvm::Value* c = rop.llvm_load_value(Index);
    if (rop.inst()->master()->range_checking()) {
        if (!(Index.is_constant() && Index.get_int() >= 0
              && Index.get_int() < 3)) {
            llvm::Value* args[]
                = { c,
                    rop.ll.constant(3),
                    rop.llvm_const_hash(Val.unmangled()),
                    rop.sg_void_ptr(),
                    rop.llvm_const_hash(op.sourcefile()),
                    rop.ll.constant(op.sourceline()),
                    rop.llvm_const_hash(rop.group().name()),
                    rop.ll.constant(rop.layer()),
                    rop.llvm_const_hash(rop.inst()->layername()),
                    rop.llvm_const_hash(rop.inst()->shadername()) };
            c = rop.ll.call_function("osl_range_check", args);
        }
    }

    for (int d = 0; d < 3; ++d) {  // deriv
        llvm::Value* val = NULL;
        if (Index.is_constant()) {
            int i = Index.get_int();
            i     = Imath::clamp(i, 0, 2);
            val   = rop.llvm_load_value(Val, d, i);
        } else {
            val = rop.llvm_load_component_value(Val, d, c);
        }
        rop.llvm_store_value(val, Result, d);
        if (!Result.has_derivs())  // skip the derivs if we don't need them
            break;
    }
    return true;
}



// Vector component assignment
LLVMGEN(llvm_gen_compassign)
{
    Opcode& op(rop.inst()->ops()[opnum]);
    Symbol& Result = *rop.opargsym(op, 0);
    Symbol& Index  = *rop.opargsym(op, 1);
    Symbol& Val    = *rop.opargsym(op, 2);

    llvm::Value* c = rop.llvm_load_value(Index);
    if (rop.inst()->master()->range_checking()) {
        if (!(Index.is_constant() && Index.get_int() >= 0
              && Index.get_int() < 3)) {
            llvm::Value* args[]
                = { c,
                    rop.ll.constant(3),
                    rop.llvm_const_hash(Result.unmangled()),
                    rop.sg_void_ptr(),
                    rop.llvm_const_hash(op.sourcefile()),
                    rop.ll.constant(op.sourceline()),
                    rop.llvm_const_hash(rop.group().name()),
                    rop.ll.constant(rop.layer()),
                    rop.llvm_const_hash(rop.inst()->layername()),
                    rop.llvm_const_hash(rop.inst()->shadername()) };
            c = rop.ll.call_function("osl_range_check", args);
        }
    }

    for (int d = 0; d < 3; ++d) {  // deriv
        llvm::Value* val = rop.llvm_load_value(Val, d, 0, TypeFloat);
        if (Index.is_constant()) {
            int i = Index.get_int();
            i     = Imath::clamp(i, 0, 2);
            rop.llvm_store_value(val, Result, d, i);
        } else {
            rop.llvm_store_component_value(val, Result, d, c);
        }
        if (!Result.has_derivs())  // skip the derivs if we don't need them
            break;
    }
    return true;
}



// Matrix component reference
LLVMGEN(llvm_gen_mxcompref)
{
    Opcode& op(rop.inst()->ops()[opnum]);
    Symbol& Result = *rop.opargsym(op, 0);
    Symbol& M      = *rop.opargsym(op, 1);
    Symbol& Row    = *rop.opargsym(op, 2);
    Symbol& Col    = *rop.opargsym(op, 3);

    llvm::Value* row = rop.llvm_load_value(Row);
    llvm::Value* col = rop.llvm_load_value(Col);
    if (rop.inst()->master()->range_checking()) {
        if (!(Row.is_constant() && Col.is_constant() && Row.get_int() >= 0
              && Row.get_int() < 4 && Col.get_int() >= 0
              && Col.get_int() < 4)) {
            llvm::Value* args[]
                = { row,
                    rop.ll.constant(4),
                    rop.llvm_const_hash(M.name()),
                    rop.sg_void_ptr(),
                    rop.llvm_const_hash(op.sourcefile()),
                    rop.ll.constant(op.sourceline()),
                    rop.llvm_const_hash(rop.group().name()),
                    rop.ll.constant(rop.layer()),
                    rop.llvm_const_hash(rop.inst()->layername()),
                    rop.llvm_const_hash(rop.inst()->shadername()) };
            if (!(Row.is_constant() && Row.get_int() >= 0
                  && Row.get_int() < 4)) {
                row = rop.ll.call_function("osl_range_check", args);
            }
            if (!(Col.is_constant() && Col.get_int() >= 0
                  && Col.get_int() < 4)) {
                args[0] = col;
                col     = rop.ll.call_function("osl_range_check", args);
            }
        }
    }

    llvm::Value* val = NULL;
    if (Row.is_constant() && Col.is_constant()) {
        int r    = Imath::clamp(Row.get_int(), 0, 3);
        int c    = Imath::clamp(Col.get_int(), 0, 3);
        int comp = 4 * r + c;
        val      = rop.llvm_load_value(M, 0, comp);
    } else {
        llvm::Value* comp = rop.ll.op_mul(row, rop.ll.constant(4));
        comp              = rop.ll.op_add(comp, col);
        val               = rop.llvm_load_component_value(M, 0, comp);
    }
    rop.llvm_store_value(val, Result);
    rop.llvm_zero_derivs(Result);

    return true;
}



// Matrix component assignment
LLVMGEN(llvm_gen_mxcompassign)
{
    Opcode& op(rop.inst()->ops()[opnum]);
    Symbol& Result = *rop.opargsym(op, 0);
    Symbol& Row    = *rop.opargsym(op, 1);
    Symbol& Col    = *rop.opargsym(op, 2);
    Symbol& Val    = *rop.opargsym(op, 3);

    llvm::Value* row = rop.llvm_load_value(Row);
    llvm::Value* col = rop.llvm_load_value(Col);
    if (rop.inst()->master()->range_checking()) {
        if (!(Row.is_constant() && Col.is_constant() && Row.get_int() >= 0
              && Row.get_int() < 4 && Col.get_int() >= 0
              && Col.get_int() < 4)) {
            llvm::Value* args[]
                = { row,
                    rop.ll.constant(4),
                    rop.llvm_const_hash(Result.name()),
                    rop.sg_void_ptr(),
                    rop.llvm_const_hash(op.sourcefile()),
                    rop.ll.constant(op.sourceline()),
                    rop.llvm_const_hash(rop.group().name()),
                    rop.ll.constant(rop.layer()),
                    rop.llvm_const_hash(rop.inst()->layername()),
                    rop.llvm_const_hash(rop.inst()->shadername()) };
            if (!(Row.is_constant() && Row.get_int() >= 0
                  && Row.get_int() < 4)) {
                row = rop.ll.call_function("osl_range_check", args);
            }
            if (!(Col.is_constant() && Col.get_int() >= 0
                  && Col.get_int() < 4)) {
                args[0] = col;
                col     = rop.ll.call_function("osl_range_check", args);
            }
        }
    }

    llvm::Value* val = rop.llvm_load_value(Val, 0, 0, TypeFloat);

    if (Row.is_constant() && Col.is_constant()) {
        int r    = Imath::clamp(Row.get_int(), 0, 3);
        int c    = Imath::clamp(Col.get_int(), 0, 3);
        int comp = 4 * r + c;
        rop.llvm_store_value(val, Result, 0, comp);
    } else {
        llvm::Value* comp = rop.ll.op_mul(row, rop.ll.constant(4));
        comp              = rop.ll.op_add(comp, col);
        rop.llvm_store_component_value(val, Result, 0, comp);
    }
    return true;
}



// Array length
LLVMGEN(llvm_gen_arraylength)
{
    Opcode& op(rop.inst()->ops()[opnum]);
    Symbol& Result = *rop.opargsym(op, 0);
    Symbol& A      = *rop.opargsym(op, 1);
    OSL_DASSERT(Result.typespec().is_int() && A.typespec().is_array());

    int len = A.typespec().is_unsized_array() ? A.initializers()
                                              : A.typespec().arraylength();
    rop.llvm_store_value(rop.ll.constant(len), Result);
    return true;
}



// Array reference
LLVMGEN(llvm_gen_aref)
{
    Opcode& op(rop.inst()->ops()[opnum]);
    Symbol& Result = *rop.opargsym(op, 0);
    Symbol& Src    = *rop.opargsym(op, 1);
    Symbol& Index  = *rop.opargsym(op, 2);

    // Get array index we're interested in
    llvm::Value* index = rop.loadLLVMValue(Index);
    if (!index)
        return false;
    if (rop.inst()->master()->range_checking()) {
        if (!(Index.is_constant() && Index.get_int() >= 0
              && Index.get_int() < Src.typespec().arraylength())) {
            llvm::Value* args[]
                = { index,
                    rop.ll.constant(Src.typespec().arraylength()),
                    rop.llvm_const_hash(Src.unmangled()),
                    rop.sg_void_ptr(),
                    rop.llvm_const_hash(op.sourcefile()),
                    rop.ll.constant(op.sourceline()),
                    rop.llvm_const_hash(rop.group().name()),
                    rop.ll.constant(rop.layer()),
                    rop.llvm_const_hash(rop.inst()->layername()),
                    rop.llvm_const_hash(rop.inst()->shadername()) };
            index = rop.ll.call_function("osl_range_check", args);
        }
    }

    int num_components = Src.typespec().simpletype().aggregate;
    for (int d = 0; d <= 2; ++d) {
        for (int c = 0; c < num_components; ++c) {
            llvm::Value* val = rop.llvm_load_value(Src, d, index, c);
            rop.storeLLVMValue(val, Result, c, d);
        }
        if (!Result.has_derivs())
            break;
    }

    return true;
}



// Array assignment
LLVMGEN(llvm_gen_aassign)
{
    Opcode& op(rop.inst()->ops()[opnum]);
    Symbol& Result = *rop.opargsym(op, 0);
    Symbol& Index  = *rop.opargsym(op, 1);
    Symbol& Src    = *rop.opargsym(op, 2);

    // Get array index we're interested in
    llvm::Value* index = rop.loadLLVMValue(Index);
    if (!index)
        return false;
    if (rop.inst()->master()->range_checking()) {
        if (!(Index.is_constant() && Index.get_int() >= 0
              && Index.get_int() < Result.typespec().arraylength())) {
            llvm::Value* args[]
                = { index,
                    rop.ll.constant(Result.typespec().arraylength()),
                    rop.llvm_const_hash(Result.unmangled()),
                    rop.sg_void_ptr(),
                    rop.llvm_const_hash(op.sourcefile()),
                    rop.ll.constant(op.sourceline()),
                    rop.llvm_const_hash(rop.group().name()),
                    rop.ll.constant(rop.layer()),
                    rop.llvm_const_hash(rop.inst()->layername()),
                    rop.llvm_const_hash(rop.inst()->shadername()) };
            index = rop.ll.call_function("osl_range_check", args);
        }
    }

    int num_components = Result.typespec().simpletype().aggregate;

    // Allow float <=> int casting
    TypeDesc cast;
    if (num_components == 1 && !Result.typespec().is_closure()
        && !Src.typespec().is_closure()
        && (Result.typespec().is_int_based()
            || Result.typespec().is_float_based())
        && (Src.typespec().is_int_based() || Src.typespec().is_float_based())) {
        cast          = Result.typespec().simpletype();
        cast.arraylen = 0;
    } else {
        // Try to warn before llvm_fatal_error is called which provides little
        // context as to what went wrong.
        OSL_ASSERT(Result.typespec().simpletype().basetype
                   == Src.typespec().simpletype().basetype);
    }

    for (int d = 0; d <= 2; ++d) {
        for (int c = 0; c < num_components; ++c) {
            llvm::Value* val = rop.loadLLVMValue(Src, c, d, cast);
            rop.llvm_store_value(val, Result, d, index, c);
        }
        if (!Result.has_derivs())
            break;
    }

    return true;
}



// Construct color, optionally with a color transformation from a named
// color space.
LLVMGEN(llvm_gen_construct_color)
{
    Opcode& op(rop.inst()->ops()[opnum]);
    Symbol& Result             = *rop.opargsym(op, 0);
    bool using_space           = (op.nargs() == 5);
    Symbol& Space              = *rop.opargsym(op, 1);
    OSL_MAYBE_UNUSED Symbol& X = *rop.opargsym(op, 1 + using_space);
    OSL_MAYBE_UNUSED Symbol& Y = *rop.opargsym(op, 2 + using_space);
    OSL_MAYBE_UNUSED Symbol& Z = *rop.opargsym(op, 3 + using_space);
    OSL_DASSERT(Result.typespec().is_triple() && X.typespec().is_float()
                && Y.typespec().is_float() && Z.typespec().is_float()
                && (using_space == false || Space.typespec().is_string()));

    // First, copy the floats into the vector
    int dmax = Result.has_derivs() ? 3 : 1;
    for (int d = 0; d < dmax; ++d) {   // loop over derivs
        for (int c = 0; c < 3; ++c) {  // loop over components
            const Symbol& comp = *rop.opargsym(op, c + 1 + using_space);
            llvm::Value* val = rop.llvm_load_value(comp, d, NULL, 0, TypeFloat);
            rop.llvm_store_value(val, Result, d, NULL, c);
        }
    }

    // Do the color space conversion in-place, if called for
    if (using_space) {
        llvm::Value* args[] = {
            rop.sg_void_ptr(),             // shader globals
            rop.llvm_void_ptr(Result, 0),  // color
            rop.llvm_load_value(Space),    // from
        };
        rop.ll.call_function("osl_prepend_color_from", args);
        // FIXME(deriv): Punt on derivs for color ctrs with space names.
        // We should try to do this right, but we never had it right for
        // the interpreter, to it's probably not an emergency.
        if (Result.has_derivs())
            rop.llvm_zero_derivs(Result);
    }

    return true;
}



// Construct spatial triple (point, vector, normal), optionally with a
// transformation from a named coordinate system.
LLVMGEN(llvm_gen_construct_triple)
{
    Opcode& op(rop.inst()->ops()[opnum]);
    Symbol& Result             = *rop.opargsym(op, 0);
    bool using_space           = (op.nargs() == 5);
    Symbol& Space              = *rop.opargsym(op, 1);
    OSL_MAYBE_UNUSED Symbol& X = *rop.opargsym(op, 1 + using_space);
    OSL_MAYBE_UNUSED Symbol& Y = *rop.opargsym(op, 2 + using_space);
    OSL_MAYBE_UNUSED Symbol& Z = *rop.opargsym(op, 3 + using_space);
    OSL_DASSERT(Result.typespec().is_triple() && X.typespec().is_float()
                && Y.typespec().is_float() && Z.typespec().is_float()
                && (using_space == false || Space.typespec().is_string()));

    // First, copy the floats into the vector
    int dmax = Result.has_derivs() ? 3 : 1;
    for (int d = 0; d < dmax; ++d) {   // loop over derivs
        for (int c = 0; c < 3; ++c) {  // loop over components
            const Symbol& comp = *rop.opargsym(op, c + 1 + using_space);
            llvm::Value* val = rop.llvm_load_value(comp, d, NULL, 0, TypeFloat);
            rop.llvm_store_value(val, Result, d, NULL, c);
        }
    }

    // Do the transformation in-place, if called for
    if (using_space) {
        ustring from, to;  // N.B. initialize to empty strings
        if (Space.is_constant()) {
            from = Space.get_string();
            if (from == Strings::common
                || from == rop.shadingsys().commonspace_synonym())
                return true;  // no transformation necessary
        }
        TypeDesc::VECSEMANTICS vectype = TypeDesc::POINT;
        if (op.opname() == "vector")
            vectype = TypeDesc::VECTOR;
        else if (op.opname() == "normal")
            vectype = TypeDesc::NORMAL;

        llvm::Value* from_arg = rop.llvm_load_value(Space);
        llvm::Value* to_arg   = rop.llvm_const_hash(Strings::common);

        llvm::Value* args[] = { rop.sg_void_ptr(),
                                rop.llvm_void_ptr(Result),
                                rop.ll.constant(Result.has_derivs()),
                                rop.llvm_void_ptr(Result),
                                rop.ll.constant(Result.has_derivs()),
                                from_arg,
                                to_arg,
                                rop.ll.constant((int)vectype) };
        RendererServices* rend(rop.shadingsys().renderer());
        if (rend->transform_points(NULL, from, to, 0.0f, NULL, NULL, 0,
                                   vectype)) {
            // renderer potentially knows about a nonlinear transformation.
            // Note that for the case of non-constant strings, passing empty
            // from & to will make transform_points just tell us if ANY
            // nonlinear transformations potentially are supported.
            rop.ll.call_function("osl_transform_triple_nonlinear", args);
        } else {
            // definitely not a nonlinear transformation
            rop.ll.call_function("osl_transform_triple", args);
        }
    }

    return true;
}



/// matrix constructor.  Comes in several varieties:
///    matrix (float)
///    matrix (space, float)
///    matrix (...16 floats...)
///    matrix (space, ...16 floats...)
///    matrix (fromspace, tospace)
LLVMGEN(llvm_gen_matrix)
{
    Opcode& op(rop.inst()->ops()[opnum]);
    Symbol& Result        = *rop.opargsym(op, 0);
    int nargs             = op.nargs();
    bool using_space      = (nargs == 3 || nargs == 18);
    bool using_two_spaces = (nargs == 3
                             && rop.opargsym(op, 2)->typespec().is_string());
    int nfloats           = nargs - 1 - (int)using_space;
    OSL_DASSERT(nargs == 2 || nargs == 3 || nargs == 17 || nargs == 18);

    if (using_two_spaces) {
        llvm::Value* args[] = {
            rop.sg_void_ptr(),                          // shader globals
            rop.llvm_void_ptr(Result),                  // result
            rop.llvm_load_value(*rop.opargsym(op, 1)),  // from
            rop.llvm_load_value(*rop.opargsym(op, 2)),  // to
        };
        rop.ll.call_function("osl_get_from_to_matrix", args);
    } else {
        if (nfloats == 1) {
            for (int i = 0; i < 16; i++) {
                llvm::Value* src_val
                    = ((i % 4) == (i / 4)) ? rop.llvm_load_value(
                          *rop.opargsym(op, 1 + using_space))
                                           : rop.ll.constant(0.0f);
                rop.llvm_store_value(src_val, Result, 0, i);
            }
        } else if (nfloats == 16) {
            for (int i = 0; i < 16; i++) {
                llvm::Value* src_val = rop.llvm_load_value(
                    *rop.opargsym(op, i + 1 + using_space));
                rop.llvm_store_value(src_val, Result, 0, i);
            }
        } else {
            OSL_ASSERT(0);
        }
        if (using_space) {
            llvm::Value* args[] = {
                rop.sg_void_ptr(),                          // shader globals
                rop.llvm_void_ptr(Result),                  // result
                rop.llvm_load_value(*rop.opargsym(op, 1)),  // from
            };
            rop.ll.call_function("osl_prepend_matrix_from", args);
        }
    }
    if (Result.has_derivs())
        rop.llvm_zero_derivs(Result);
    return true;
}



/// int getmatrix (fromspace, tospace, M)
LLVMGEN(llvm_gen_getmatrix)
{
    Opcode& op(rop.inst()->ops()[opnum]);
    OSL_DASSERT(op.nargs() == 4);
    Symbol& Result = *rop.opargsym(op, 0);
    Symbol& From   = *rop.opargsym(op, 1);
    Symbol& To     = *rop.opargsym(op, 2);
    Symbol& M      = *rop.opargsym(op, 3);

    llvm::Value* args[] = {
        rop.sg_void_ptr(),     // shader globals
        rop.llvm_void_ptr(M),  // matrix result
        rop.llvm_load_value(From),
        rop.llvm_load_value(To),
    };
    llvm::Value* result = rop.ll.call_function("osl_get_from_to_matrix", args);
    rop.llvm_store_value(result, Result);
    rop.llvm_zero_derivs(M);
    return true;
}



// transform{,v,n} (string tospace, triple p)
// transform{,v,n} (string fromspace, string tospace, triple p)
// transform{,v,n} (matrix, triple p)
LLVMGEN(llvm_gen_transform)
{
    Opcode& op(rop.inst()->ops()[opnum]);
    int nargs      = op.nargs();
    Symbol* Result = rop.opargsym(op, 0);
    Symbol* From   = (nargs == 3) ? NULL : rop.opargsym(op, 1);
    Symbol* To     = rop.opargsym(op, (nargs == 3) ? 1 : 2);
    Symbol* P      = rop.opargsym(op, (nargs == 3) ? 2 : 3);

    if (To->typespec().is_matrix()) {
        // llvm_ops has the matrix version already implemented
        llvm_gen_generic(rop, opnum);
        return true;
    }

    // Named space versions from here on out.
    ustring from, to;  // N.B.: initialize to empty strings
    if ((From == NULL || From->is_constant()) && To->is_constant()) {
        // We can know all the space names at this time
        from        = From ? From->get_string() : Strings::common;
        to          = To->get_string();
        ustring syn = rop.shadingsys().commonspace_synonym();
        if (from == syn)
            from = Strings::common;
        if (to == syn)
            to = Strings::common;
        if (from == to) {
            // An identity transformation, just copy
            if (Result != P)  // don't bother in-place copy
                rop.llvm_assign_impl(*Result, *P);
            return true;
        }
    }
    TypeDesc::VECSEMANTICS vectype = TypeDesc::POINT;
    if (op.opname() == "transformv")
        vectype = TypeDesc::VECTOR;
    else if (op.opname() == "transformn")
        vectype = TypeDesc::NORMAL;
    llvm::Value* args[] = { rop.sg_void_ptr(),
                            rop.llvm_void_ptr(*P),
                            rop.ll.constant(P->has_derivs()),
                            rop.llvm_void_ptr(*Result),
                            rop.ll.constant(Result->has_derivs()),
                            rop.llvm_load_value(*From),
                            rop.llvm_load_value(*To),
                            rop.ll.constant((int)vectype) };
    RendererServices* rend(rop.shadingsys().renderer());
    if (rend->transform_points(NULL, from, to, 0.0f, NULL, NULL, 0, vectype)) {
        // renderer potentially knows about a nonlinear transformation.
        // Note that for the case of non-constant strings, passing empty
        // from & to will make transform_points just tell us if ANY
        // nonlinear transformations potentially are supported.
        rop.ll.call_function("osl_transform_triple_nonlinear", args);
    } else {
        // definitely not a nonlinear transformation
        rop.ll.call_function("osl_transform_triple", args);
    }
    return true;
}



// transformc (string fromspace, string tospace, color p)
LLVMGEN(llvm_gen_transformc)
{
    Opcode& op(rop.inst()->ops()[opnum]);
    OSL_DASSERT(op.nargs() == 4);
    Symbol* Result = rop.opargsym(op, 0);
    Symbol& From   = *rop.opargsym(op, 1);
    Symbol& To     = *rop.opargsym(op, 2);
    Symbol* C      = rop.opargsym(op, 3);

    llvm::Value* args[] = { rop.sg_void_ptr(),
                            rop.llvm_void_ptr(*C),
                            rop.ll.constant(C->has_derivs()),
                            rop.llvm_void_ptr(*Result),
                            rop.ll.constant(Result->has_derivs()),
                            rop.llvm_load_value(From),
                            rop.llvm_load_value(To) };

    rop.ll.call_function("osl_transformc", args);
    return true;
}



// Derivs
LLVMGEN(llvm_gen_DxDy)
{
    Opcode& op(rop.inst()->ops()[opnum]);
    Symbol& Result(*rop.opargsym(op, 0));
    Symbol& Src(*rop.opargsym(op, 1));
    int deriv = (op.opname() == "Dx") ? 1 : 2;

    for (int i = 0; i < Result.typespec().aggregate(); ++i) {
        llvm::Value* src_val = rop.llvm_load_value(Src, deriv, i);
        rop.storeLLVMValue(src_val, Result, i, 0);
    }

    // Don't have 2nd order derivs
    rop.llvm_zero_derivs(Result);
    return true;
}



// Dz
LLVMGEN(llvm_gen_Dz)
{
    Opcode& op(rop.inst()->ops()[opnum]);
    Symbol& Result(*rop.opargsym(op, 0));
    Symbol& Src(*rop.opargsym(op, 1));

    if (&Src == rop.inst()->symbol(rop.inst()->Psym())) {
        // dPdz -- the only Dz we know how to take
        int deriv = 3;
        for (int i = 0; i < Result.typespec().aggregate(); ++i) {
            llvm::Value* src_val = rop.llvm_load_value(Src, deriv, i);
            rop.storeLLVMValue(src_val, Result, i, 0);
        }
        // Don't have 2nd order derivs
        rop.llvm_zero_derivs(Result);
    } else {
        // Punt, everything else for now returns 0 for Dz
        // FIXME?
        rop.llvm_assign_zero(Result);
    }
    return true;
}



LLVMGEN(llvm_gen_filterwidth)
{
    Opcode& op(rop.inst()->ops()[opnum]);
    Symbol& Result(*rop.opargsym(op, 0));
    Symbol& Src(*rop.opargsym(op, 1));

    OSL_DASSERT(Src.typespec().is_float() || Src.typespec().is_triple());
    if (Src.has_derivs()) {
        if (Src.typespec().is_float()) {
            llvm::Value* r = rop.ll.call_function("osl_filterwidth_fdf",
                                                  rop.llvm_void_ptr(Src));
            rop.llvm_store_value(r, Result);
        } else {
            rop.ll.call_function("osl_filterwidth_vdv",
                                 rop.llvm_void_ptr(Result),
                                 rop.llvm_void_ptr(Src));
        }
        // Don't have 2nd order derivs
        rop.llvm_zero_derivs(Result);
    } else {
        // No derivs to be had
        rop.llvm_assign_zero(Result);
    }

    return true;
}



// Comparison ops
LLVMGEN(llvm_gen_compare_op)
{
    Opcode& op(rop.inst()->ops()[opnum]);
    Symbol& Result(*rop.opargsym(op, 0));
    Symbol& A(*rop.opargsym(op, 1));
    Symbol& B(*rop.opargsym(op, 2));
    OSL_DASSERT(Result.typespec().is_int() && !Result.has_derivs());

    if (A.typespec().is_closure()) {
        OSL_ASSERT(B.typespec().is_int()
                   && "Only closure==0 and closure!=0 allowed");
        llvm::Value* a = rop.llvm_load_value(A);
        llvm::Value* b = rop.ll.void_ptr_null();
        llvm::Value* r = (op.opname() == op_eq) ? rop.ll.op_eq(a, b)
                                                : rop.ll.op_ne(a, b);
        // Convert the single bit bool into an int
        r = rop.ll.op_bool_to_int(r);
        rop.llvm_store_value(r, Result);
        return true;
    }

    int num_components = std::max(A.typespec().aggregate(),
                                  B.typespec().aggregate());
    bool float_based   = A.typespec().is_float_based()
                       || B.typespec().is_float_based();
    TypeDesc cast(float_based ? TypeDesc::FLOAT : TypeDesc::UNKNOWN);

    llvm::Value* final_result = 0;
    ustring opname            = op.opname();

    for (int i = 0; i < num_components; i++) {
        // Get A&B component i -- note that these correctly handle mixed
        // scalar/triple comparisons as well as int->float casts as needed.
        llvm::Value* a = rop.loadLLVMValue(A, i, 0, cast);
        llvm::Value* b = rop.loadLLVMValue(B, i, 0, cast);

        // Trickery for mixed matrix/scalar comparisons -- compare
        // on-diagonal to the scalar, off-diagonal to zero
        if (A.typespec().is_matrix() && !B.typespec().is_matrix()) {
            if ((i / 4) != (i % 4))
                b = rop.ll.constant(0.0f);
        }
        if (!A.typespec().is_matrix() && B.typespec().is_matrix()) {
            if ((i / 4) != (i % 4))
                a = rop.ll.constant(0.0f);
        }

        // Perform the op
        llvm::Value* result = 0;
        if (opname == op_lt) {
            result = rop.ll.op_lt(a, b);
        } else if (opname == op_le) {
            result = rop.ll.op_le(a, b);
        } else if (opname == op_eq) {
            result = rop.ll.op_eq(a, b);
        } else if (opname == op_ge) {
            result = rop.ll.op_ge(a, b);
        } else if (opname == op_gt) {
            result = rop.ll.op_gt(a, b);
        } else if (opname == op_neq) {
            result = rop.ll.op_ne(a, b);
        } else {
            // Don't know how to handle this.
            OSL_ASSERT(0 && "Comparison error");
        }
        OSL_DASSERT(result);

        if (final_result) {
            // Combine the component bool based on the op
            if (opname != op_neq)  // final_result &= result
                final_result = rop.ll.op_and(final_result, result);
            else  // final_result |= result
                final_result = rop.ll.op_or(final_result, result);
        } else {
            final_result = result;
        }
    }
    OSL_ASSERT(final_result);

    // Convert the single bit bool into an int for now.
    final_result = rop.ll.op_bool_to_int(final_result);
    rop.storeLLVMValue(final_result, Result, 0, 0);
    return true;
}



// int regex_search (string subject, string pattern)
// int regex_search (string subject, int results[], string pattern)
// int regex_match (string subject, string pattern)
// int regex_match (string subject, int results[], string pattern)
LLVMGEN(llvm_gen_regex)
{
    Opcode& op(rop.inst()->ops()[opnum]);
    int nargs = op.nargs();
    OSL_DASSERT(nargs == 3 || nargs == 4);
    Symbol& Result(*rop.opargsym(op, 0));
    Symbol& Subject(*rop.opargsym(op, 1));
    bool do_match_results = (nargs == 4);
    bool fullmatch        = (op.opname() == "regex_match");
    Symbol& Match(*rop.opargsym(op, 2));
    Symbol& Pattern(*rop.opargsym(op, 2 + do_match_results));
    OSL_DASSERT(Result.typespec().is_int() && Subject.typespec().is_string()
                && Pattern.typespec().is_string());
    OSL_DASSERT(!do_match_results
                || (Match.typespec().is_array()
                    && Match.typespec().elementtype().is_int()));

    llvm::Value* call_args[] = {
        rop.sg_void_ptr(),             // First arg is ShaderGlobals ptr
        rop.llvm_load_value(Subject),  // Next arg is subject string
        rop.llvm_void_ptr(
            Match),  // Pass the results array and length (just pass 0 if no results wanted).
        do_match_results ? rop.ll.constant(Match.typespec().arraylength())
                         : rop.ll.constant(0),
        rop.llvm_load_value(Pattern),  // Pass the regex match pattern
        rop.ll.constant(fullmatch),  // Pass whether or not to do the full match
    };
    llvm::Value* ret = rop.ll.call_function("osl_regex_impl", call_args);
    rop.llvm_store_value(ret, Result);
    return true;
}



// Generic llvm code generation.  See the comments in llvm_ops.cpp for
// the full list of assumptions and conventions.  But in short:
//   1. All polymorphic and derivative cases implemented as functions in
//      llvm_ops.cpp -- no custom IR is needed.
//   2. Naming conention is: osl_NAME_{args}, where args is the
//      concatenation of type codes for all args including return value --
//      f/i/v/m/s for float/int/triple/matrix/string, and df/dv/dm for
//      duals.
//   3. The function returns scalars as an actual return value (that
//      must be stored), but "returns" aggregates or duals in the first
//      argument.
//   4. Duals and aggregates are passed as void*'s, float/int/string
//      passed by value.
//   5. Note that this only works if triples are all treated identically,
//      this routine can't be used if it must be polymorphic based on
//      color, point, vector, normal differences.
//
LLVMGEN(llvm_gen_generic)
{
    // most invocations of this function will only need a handful of args
    // so avoid dynamic allocation where possible
    constexpr int SHORT_NUM_ARGS = 16;
    const Symbol* short_args[SHORT_NUM_ARGS];
    std::vector<const Symbol*> long_args;
    Opcode& op(rop.inst()->ops()[opnum]);
    const Symbol** args = short_args;
    if (op.nargs() > SHORT_NUM_ARGS) {
        long_args.resize(op.nargs());
        args = long_args.data();
    }
    Symbol& Result      = *rop.opargsym(op, 0);
    bool any_deriv_args = false;
    for (int i = 0; i < op.nargs(); ++i) {
        Symbol* s(rop.opargsym(op, i));
        args[i] = s;
        any_deriv_args |= (i > 0 && s->has_derivs()
                           && !s->typespec().is_matrix());
    }

    // Special cases: functions that have no derivs -- suppress them
    if (any_deriv_args)
        if (op.opname() == op_logb || op.opname() == op_floor
            || op.opname() == op_ceil || op.opname() == op_round
            || op.opname() == op_step || op.opname() == op_trunc
            || op.opname() == op_sign)
            any_deriv_args = false;

    std::string name = std::string("osl_") + op.opname().string() + "_";
    for (int i = 0; i < op.nargs(); ++i) {
        Symbol* s(rop.opargsym(op, i));
        if (any_deriv_args && Result.has_derivs() && s->has_derivs()
            && !s->typespec().is_matrix())
            name += "d";
        if (s->typespec().is_float())
            name += "f";
        else if (s->typespec().is_triple())
            name += "v";
        else if (s->typespec().is_matrix())
            name += "m";
        else if (s->typespec().is_string())
            name += "s";
        else if (s->typespec().is_int())
            name += "i";
        else
            OSL_ASSERT(0);
    }

    if (!Result.has_derivs() || !any_deriv_args) {
        // Don't compute derivs -- either not needed or not provided in args
        if (Result.typespec().aggregate() == TypeDesc::SCALAR) {
            llvm::Value* r = rop.llvm_call_function(
                name.c_str(), cspan<const Symbol*>(args + 1, op.nargs() - 1));
            rop.llvm_store_value(r, Result);
        } else {
            rop.llvm_call_function(name.c_str(),
                                   cspan<const Symbol*>(args, op.nargs()));
        }
        rop.llvm_zero_derivs(Result);
    } else {
        // Cases with derivs
        OSL_ASSERT(Result.has_derivs() && any_deriv_args);
        rop.llvm_call_function(name.c_str(),
                               cspan<const Symbol*>(args, op.nargs()), true);
    }
    return true;
}



LLVMGEN(llvm_gen_sincos)
{
    Opcode& op(rop.inst()->ops()[opnum]);
    Symbol& Theta      = *rop.opargsym(op, 0);
    Symbol& Sin_out    = *rop.opargsym(op, 1);
    Symbol& Cos_out    = *rop.opargsym(op, 2);
    bool theta_deriv   = Theta.has_derivs();
    bool result_derivs = (Sin_out.has_derivs() || Cos_out.has_derivs());

    std::string name = std::string("osl_sincos_");
    for (int i = 0; i < op.nargs(); ++i) {
        Symbol* s(rop.opargsym(op, i));
        if (s->has_derivs() && result_derivs && theta_deriv)
            name += "d";
        if (s->typespec().is_float())
            name += "f";
        else if (s->typespec().is_triple())
            name += "v";
        else
            OSL_ASSERT(0);
    }
    // push back llvm arguments
    llvm::Value* valargs[]
        = { (theta_deriv && result_derivs) || Theta.typespec().is_triple()
                ? rop.llvm_void_ptr(Theta)
                : rop.llvm_load_value(Theta),
            rop.llvm_void_ptr(Sin_out), rop.llvm_void_ptr(Cos_out) };
    rop.ll.call_function(name.c_str(), valargs);

    // If the input angle didn't have derivatives, we would not have
    // called the version of sincos with derivs; however in that case we
    // need to clear the derivs of either of the outputs that has them.
    if (Sin_out.has_derivs() && !theta_deriv)
        rop.llvm_zero_derivs(Sin_out);
    if (Cos_out.has_derivs() && !theta_deriv)
        rop.llvm_zero_derivs(Cos_out);

    return true;
}



LLVMGEN(llvm_gen_andor)
{
    Opcode& op(rop.inst()->ops()[opnum]);
    Symbol& result = *rop.opargsym(op, 0);
    Symbol& a      = *rop.opargsym(op, 1);
    Symbol& b      = *rop.opargsym(op, 2);

    llvm::Value* i1_res = NULL;
    llvm::Value* a_val  = rop.llvm_load_value(a, 0, 0, TypeInt);
    llvm::Value* b_val  = rop.llvm_load_value(b, 0, 0, TypeInt);
    if (op.opname() == op_and) {
        // From the old bitcode generated
        // define i32 @osl_and_iii(i32 %a, i32 %b) nounwind readnone ssp {
        //     %1 = icmp ne i32 %b, 0
        //  %not. = icmp ne i32 %a, 0
        //     %2 = and i1 %1, %not.
        //     %3 = zext i1 %2 to i32
        //   ret i32 %3
        llvm::Value* b_ne_0    = rop.ll.op_ne(b_val, rop.ll.constant(0));
        llvm::Value* a_ne_0    = rop.ll.op_ne(a_val, rop.ll.constant(0));
        llvm::Value* both_ne_0 = rop.ll.op_and(b_ne_0, a_ne_0);
        i1_res                 = both_ne_0;
    } else {
        // Also from the bitcode
        // %1 = or i32 %b, %a
        // %2 = icmp ne i32 %1, 0
        // %3 = zext i1 %2 to i32
        llvm::Value* or_ab      = rop.ll.op_or(a_val, b_val);
        llvm::Value* or_ab_ne_0 = rop.ll.op_ne(or_ab, rop.ll.constant(0));
        i1_res                  = or_ab_ne_0;
    }
    llvm::Value* i32_res = rop.ll.op_bool_to_int(i1_res);
    rop.llvm_store_value(i32_res, result, 0, 0);
    return true;
}


LLVMGEN(llvm_gen_if)
{
    Opcode& op(rop.inst()->ops()[opnum]);
    Symbol& cond = *rop.opargsym(op, 0);

    // Load the condition variable and figure out if it's nonzero
    llvm::Value* cond_val = rop.llvm_test_nonzero(cond);

    // Branch on the condition, to our blocks
    llvm::BasicBlock* then_block  = rop.ll.new_basic_block("then");
    llvm::BasicBlock* else_block  = rop.ll.new_basic_block("else");
    llvm::BasicBlock* after_block = rop.ll.new_basic_block("");
    rop.ll.op_branch(cond_val, then_block, else_block);

    // Then block
    rop.build_llvm_code(opnum + 1, op.jump(0), then_block);
    rop.ll.op_branch(after_block);

    // Else block
    rop.build_llvm_code(op.jump(0), op.jump(1), else_block);
    rop.ll.op_branch(after_block);  // insert point is now after_block

    // Continue on with the previous flow
    return true;
}



LLVMGEN(llvm_gen_loop_op)
{
    Opcode& op(rop.inst()->ops()[opnum]);
    Symbol& cond = *rop.opargsym(op, 0);

    // Branch on the condition, to our blocks
    llvm::BasicBlock* cond_block  = rop.ll.new_basic_block("cond");
    llvm::BasicBlock* body_block  = rop.ll.new_basic_block("body");
    llvm::BasicBlock* step_block  = rop.ll.new_basic_block("step");
    llvm::BasicBlock* after_block = rop.ll.new_basic_block("");
    // Save the step and after block pointers for possible break/continue
    rop.ll.push_loop(step_block, after_block);

    // Initialization (will be empty except for "for" loops)
    rop.build_llvm_code(opnum + 1, op.jump(0));

    // For "do-while", we go straight to the body of the loop, but for
    // "for" or "while", we test the condition next.
    rop.ll.op_branch(op.opname() == op_dowhile ? body_block : cond_block);

    // Load the condition variable and figure out if it's nonzero
    rop.build_llvm_code(op.jump(0), op.jump(1), cond_block);
    llvm::Value* cond_val = rop.llvm_test_nonzero(cond);

    // Jump to either LoopBody or AfterLoop
    rop.ll.op_branch(cond_val, body_block, after_block);

    // Body of loop
    rop.build_llvm_code(op.jump(1), op.jump(2), body_block);
    rop.ll.op_branch(step_block);

    // Step
    rop.build_llvm_code(op.jump(2), op.jump(3), step_block);
    rop.ll.op_branch(cond_block);

    // Continue on with the previous flow
    rop.ll.set_insert_point(after_block);
    rop.ll.pop_loop();

    return true;
}



LLVMGEN(llvm_gen_loopmod_op)
{
    Opcode& op(rop.inst()->ops()[opnum]);
    OSL_DASSERT(op.nargs() == 0);
    if (op.opname() == op_break) {
        rop.ll.op_branch(rop.ll.loop_after_block());
    } else {  // continue
        rop.ll.op_branch(rop.ll.loop_step_block());
    }
    llvm::BasicBlock* next_block = rop.ll.new_basic_block("");
    rop.ll.set_insert_point(next_block);
    return true;
}



static llvm::Value*
llvm_gen_texture_options(BackendLLVM& rop, int opnum, int first_optional_arg,
                         bool tex3d, int nchans, llvm::Value*& alpha,
                         llvm::Value*& dalphadx, llvm::Value*& dalphady,
                         llvm::Value*& errormessage)
{
    llvm::Value* opt = rop.temp_texture_options_void_ptr();
    rop.ll.call_function("osl_init_texture_options", rop.sg_void_ptr(), opt);
    llvm::Value* missingcolor = NULL;
    TextureOpt optdefaults;  // So we can check the defaults
    bool swidth_set = false, twidth_set = false, rwidth_set = false;
    bool sblur_set = false, tblur_set = false, rblur_set = false;
    bool swrap_set = false, twrap_set = false, rwrap_set = false;
    bool firstchannel_set = false, fill_set = false, interp_set = false;
    bool time_set = false, subimage_set = false;

    Opcode& op(rop.inst()->ops()[opnum]);
    for (int a = first_optional_arg; a < op.nargs(); ++a) {
        Symbol& Name(*rop.opargsym(op, a));
        OSL_DASSERT(Name.typespec().is_string()
                    && "optional texture token must be a string");
        OSL_DASSERT(a + 1 < op.nargs()
                    && "malformed argument list for texture");
        ustring name = Name.get_string();
        ++a;  // advance to next argument

        if (name.empty())  // skip empty string param name
            continue;

        Symbol& Val(*rop.opargsym(op, a));
        TypeDesc valtype  = Val.typespec().simpletype();
        const int* ival   = Val.typespec().is_int() && Val.is_constant()
                                ? (const int*)Val.data()
                                : NULL;
        const float* fval = Val.typespec().is_float() && Val.is_constant()
                                ? (const float*)Val.data()
                                : NULL;

#define PARAM_INT(paramname)                                            \
    if (name == Strings::paramname && valtype == TypeDesc::INT) {       \
        if (!paramname##_set && ival && *ival == optdefaults.paramname) \
            continue; /* default constant */                            \
        llvm::Value* val = rop.llvm_load_value(Val);                    \
        rop.ll.call_function("osl_texture_set_" #paramname, opt, val);  \
        paramname##_set = true;                                         \
        continue;                                                       \
    }

#define PARAM_FLOAT(paramname)                                         \
    if (name == Strings::paramname                                     \
        && (valtype == TypeDesc::FLOAT || valtype == TypeDesc::INT)) { \
        if (!paramname##_set                                           \
            && ((ival && *ival == optdefaults.paramname)               \
                || (fval && *fval == optdefaults.paramname)))          \
            continue; /* default constant */                           \
        llvm::Value* val = rop.llvm_load_value(Val);                   \
        if (valtype == TypeDesc::INT)                                  \
            val = rop.ll.op_int_to_float(val);                         \
        rop.ll.call_function("osl_texture_set_" #paramname, opt, val); \
        paramname##_set = true;                                        \
        continue;                                                      \
    }

#define PARAM_FLOAT_STR(paramname)                                            \
    if (name == Strings::paramname                                            \
        && (valtype == TypeDesc::FLOAT || valtype == TypeDesc::INT)) {        \
        if (!s##paramname##_set && !t##paramname##_set && !r##paramname##_set \
            && ((ival && *ival == optdefaults.s##paramname)                   \
                || (fval && *fval == optdefaults.s##paramname)))              \
            continue; /* default constant */                                  \
        llvm::Value* val = rop.llvm_load_value(Val);                          \
        if (valtype == TypeDesc::INT)                                         \
            val = rop.ll.op_int_to_float(val);                                \
        rop.ll.call_function("osl_texture_set_st" #paramname, opt, val);      \
        if (tex3d)                                                            \
            rop.ll.call_function("osl_texture_set_r" #paramname, opt, val);   \
        s##paramname##_set = true;                                            \
        t##paramname##_set = true;                                            \
        r##paramname##_set = true;                                            \
        continue;                                                             \
    }

#define PARAM_STRING_CODE(paramname, decoder, fieldname)                    \
    if (name == Strings::paramname && valtype == TypeDesc::STRING) {        \
        if (Val.is_constant()) {                                            \
            int code = decoder(Val.get_string());                           \
            if (!paramname##_set && code == optdefaults.fieldname)          \
                continue;                                                   \
            if (code >= 0) {                                                \
                llvm::Value* val = rop.ll.constant(code);                   \
                rop.ll.call_function("osl_texture_set_" #paramname "_code", \
                                     opt, val);                             \
            }                                                               \
        } else {                                                            \
            llvm::Value* val = rop.llvm_load_value(Val);                    \
            rop.ll.call_function("osl_texture_set_" #paramname, opt, val);  \
        }                                                                   \
        paramname##_set = true;                                             \
        continue;                                                           \
    }

        PARAM_FLOAT_STR(width)
        PARAM_FLOAT(swidth)
        PARAM_FLOAT(twidth)
        PARAM_FLOAT(rwidth)
        PARAM_FLOAT_STR(blur)
        PARAM_FLOAT(sblur)
        PARAM_FLOAT(tblur)
        PARAM_FLOAT(rblur)

        if (name == Strings::wrap && valtype == TypeDesc::STRING) {
            if (Val.is_constant()) {
                int mode = TextureOpt::decode_wrapmode(Val.get_string());
                llvm::Value* val = rop.ll.constant(mode);
                rop.ll.call_function("osl_texture_set_stwrap_code", opt, val);
                if (tex3d)
                    rop.ll.call_function("osl_texture_set_rwrap_code", opt,
                                         val);
            } else {
                llvm::Value* val = rop.llvm_load_value(Val);
                rop.ll.call_function("osl_texture_set_stwrap", opt, val);
                if (tex3d)
                    rop.ll.call_function("osl_texture_set_rwrap", opt, val);
            }
            swrap_set = twrap_set = rwrap_set = true;
            continue;
        }
        PARAM_STRING_CODE(swrap, TextureOpt::decode_wrapmode, swrap)
        PARAM_STRING_CODE(twrap, TextureOpt::decode_wrapmode, twrap)
        PARAM_STRING_CODE(rwrap, TextureOpt::decode_wrapmode, rwrap)

        PARAM_FLOAT(fill)
        PARAM_FLOAT(time)
        PARAM_INT(firstchannel)
        PARAM_INT(subimage)

        if (name == Strings::subimage && valtype == TypeDesc::STRING) {
            if (Val.is_constant()) {
                ustring v = Val.get_string();
                if (v.empty() && !subimage_set) {
                    continue;  // Ignore nulls unless they are overrides
                }
            }
            llvm::Value* val = rop.llvm_load_value(Val);
            rop.ll.call_function("osl_texture_set_subimagename", opt, val);
            subimage_set = true;
            continue;
        }

        PARAM_STRING_CODE(interp, tex_interp_to_code, interpmode)

        if (name == Strings::alpha && valtype == TypeDesc::FLOAT) {
            alpha = rop.llvm_get_pointer(Val);
            if (Val.has_derivs()) {
                dalphadx = rop.llvm_get_pointer(Val, 1);
                dalphady = rop.llvm_get_pointer(Val, 2);
                // NO z derivs!  dalphadz = rop.llvm_get_pointer (Val, 3);
            }
            continue;
        }
        if (name == Strings::errormessage && valtype == TypeDesc::STRING) {
            errormessage = rop.llvm_get_pointer(Val);
            continue;
        }
        if (name == Strings::missingcolor && equivalent(valtype, TypeColor)) {
            if (!missingcolor) {
                // If not already done, allocate enough storage for the
                // missingcolor value (4 floats), and call the special
                // function that points the TextureOpt.missingcolor to it.
                missingcolor = rop.ll.op_alloca(rop.ll.type_float(), 4);
                rop.ll.call_function("osl_texture_set_missingcolor_arena", opt,
                                     rop.ll.void_ptr(missingcolor));
            }
            rop.ll.op_memcpy(rop.ll.void_ptr(missingcolor),
                             rop.llvm_void_ptr(Val), (int)sizeof(Color3));
            continue;
        }
        if (name == Strings::missingalpha && valtype == TypeDesc::FLOAT) {
            if (!missingcolor) {
                // If not already done, allocate enough storage for the
                // missingcolor value (4 floats), and call the special
                // function that points the TextureOpt.missingcolor to it.
                missingcolor = rop.ll.op_alloca(rop.ll.type_float(), 4);
                rop.ll.call_function("osl_texture_set_missingcolor_arena", opt,
                                     rop.ll.void_ptr(missingcolor));
            }
            llvm::Value* val = rop.llvm_load_value(Val);
            rop.ll.call_function("osl_texture_set_missingcolor_alpha", opt,
                                 rop.ll.constant(nchans), val);
            continue;
        }
        rop.shadingcontext()->errorfmt(
            "Unknown texture{} optional argument: \"{}\", <{}> ({}:{})",
            tex3d ? "3d" : "", name, valtype, op.sourcefile(), op.sourceline());
#undef PARAM_INT
#undef PARAM_FLOAT
#undef PARAM_FLOAT_STR
#undef PARAM_STRING_CODE

#if 0
        // Helps me find any constant optional params that aren't elided
        if (Name.is_constant() && Val.is_constant()) {
            std::cout << "! texture constant optional arg '" << name << "'\n";
            if (Val.typespec().is_float()) std::cout << "\tf " << Val.get_float() << "\n";
            if (Val.typespec().is_int()) std::cout << "\ti " << Val.get_int() << "\n";
            if (Val.typespec().is_string()) std::cout << "\t" << Val.get_string() << "\n";
        }
#endif
    }

    return opt;
}



LLVMGEN(llvm_gen_texture)
{
    Opcode& op(rop.inst()->ops()[opnum]);
    Symbol& Result   = *rop.opargsym(op, 0);
    Symbol& Filename = *rop.opargsym(op, 1);
    Symbol& S        = *rop.opargsym(op, 2);
    Symbol& T        = *rop.opargsym(op, 3);
    int nchans       = Result.typespec().aggregate();

    bool user_derivs       = false;
    int first_optional_arg = 4;
    if (op.nargs() > 4 && rop.opargsym(op, 4)->typespec().is_float()) {
        user_derivs        = true;
        first_optional_arg = 8;
        OSL_DASSERT(rop.opargsym(op, 5)->typespec().is_float());
        OSL_DASSERT(rop.opargsym(op, 6)->typespec().is_float());
        OSL_DASSERT(rop.opargsym(op, 7)->typespec().is_float());
    }

    llvm::Value* opt;  // TextureOpt
    llvm::Value *alpha = NULL, *dalphadx = NULL, *dalphady = NULL;
    llvm::Value* errormessage = NULL;
    opt = llvm_gen_texture_options(rop, opnum, first_optional_arg, false /*3d*/,
                                   nchans, alpha, dalphadx, dalphady,
                                   errormessage);

    RendererServices::TextureHandle* texture_handle = NULL;
    if (Filename.is_constant() && rop.shadingsys().opt_texture_handle()) {
        texture_handle
            = rop.renderer()->get_texture_handle(Filename.get_string(),
                                                 rop.shadingcontext(), nullptr);
        // FIXME(colorspace): that nullptr should be replaced by a TextureOpt*
        // that has the colorspace set.
    }

    // Now call the osl_texture function, passing the options and all the
    // explicit args like texture coordinates.
    llvm::Value* args[] = {
        rop.sg_void_ptr(),
        rop.llvm_load_value(Filename),
        rop.ll.constant_ptr(texture_handle),
        opt,
        rop.llvm_load_value(S),
        rop.llvm_load_value(T),
        user_derivs ? rop.llvm_load_value(*rop.opargsym(op, 4))
                    : rop.llvm_load_value(S, 1),
        user_derivs ? rop.llvm_load_value(*rop.opargsym(op, 5))
                    : rop.llvm_load_value(T, 1),
        user_derivs ? rop.llvm_load_value(*rop.opargsym(op, 6))
                    : rop.llvm_load_value(S, 2),
        user_derivs ? rop.llvm_load_value(*rop.opargsym(op, 7))
                    : rop.llvm_load_value(T, 2),
        rop.ll.constant(nchans),
        rop.ll.void_ptr(rop.llvm_get_pointer(Result, 0)),
        rop.ll.void_ptr(rop.llvm_get_pointer(Result, 1)),
        rop.ll.void_ptr(rop.llvm_get_pointer(Result, 2)),
        rop.ll.void_ptr(alpha ? alpha : rop.ll.void_ptr_null()),
        rop.ll.void_ptr(dalphadx ? dalphadx : rop.ll.void_ptr_null()),
        rop.ll.void_ptr(dalphady ? dalphady : rop.ll.void_ptr_null()),
        rop.ll.void_ptr(errormessage ? errormessage : rop.ll.void_ptr_null()),
    };
    rop.ll.call_function("osl_texture", args);
    rop.generated_texture_call(texture_handle != NULL);
    return true;
}



LLVMGEN(llvm_gen_texture3d)
{
    Opcode& op(rop.inst()->ops()[opnum]);
    Symbol& Result   = *rop.opargsym(op, 0);
    Symbol& Filename = *rop.opargsym(op, 1);
    Symbol& P        = *rop.opargsym(op, 2);
    int nchans       = Result.typespec().aggregate();

    bool user_derivs       = false;
    int first_optional_arg = 3;
    if (op.nargs() > 3 && rop.opargsym(op, 3)->typespec().is_triple()) {
        user_derivs        = true;
        first_optional_arg = 6;
        OSL_DASSERT(rop.opargsym(op, 3)->typespec().is_triple());
        OSL_DASSERT(rop.opargsym(op, 4)->typespec().is_triple());
        OSL_DASSERT(rop.opargsym(op, 5)->typespec().is_triple());
    }

    llvm::Value* opt;  // TextureOpt
    llvm::Value *alpha = NULL, *dalphadx = NULL, *dalphady = NULL;
    llvm::Value* errormessage = NULL;
    opt = llvm_gen_texture_options(rop, opnum, first_optional_arg, true /*3d*/,
                                   nchans, alpha, dalphadx, dalphady,
                                   errormessage);

    RendererServices::TextureHandle* texture_handle = NULL;
    if (Filename.is_constant() && rop.shadingsys().opt_texture_handle()) {
        texture_handle
            = rop.renderer()->get_texture_handle(Filename.get_string(),
                                                 rop.shadingcontext(), nullptr);
        // FIXME(colorspace): that nullptr should be replaced by a TextureOpt*
        // that has the colorspace set.
    }

    // Now call the osl_texture3d function, passing the options and all the
    // explicit args like texture coordinates.
    llvm::Value* args[] = {
        rop.sg_void_ptr(),
        rop.llvm_load_value(Filename),
        rop.ll.constant_ptr(texture_handle),
        opt,
        rop.llvm_void_ptr(P),
        // Auto derivs of P if !user_derivs
        user_derivs ? rop.llvm_void_ptr(*rop.opargsym(op, 3))
                    : rop.llvm_void_ptr(P, 1),
        user_derivs ? rop.llvm_void_ptr(*rop.opargsym(op, 4))
                    : rop.llvm_void_ptr(P, 2),
        // NOTE:  osl_texture3d will need to handle *dPdz possibly being null
        user_derivs ? rop.llvm_void_ptr(*rop.opargsym(op, 5))
                    : rop.ll.void_ptr_null(),
        rop.ll.constant(nchans),
        rop.ll.void_ptr(rop.llvm_void_ptr(Result, 0)),
        rop.ll.void_ptr(rop.llvm_void_ptr(Result, 1)),
        rop.ll.void_ptr(rop.llvm_void_ptr(Result, 2)),
        rop.ll.void_ptr(alpha ? alpha : rop.ll.void_ptr_null()),
        rop.ll.void_ptr(dalphadx ? dalphadx : rop.ll.void_ptr_null()),
        rop.ll.void_ptr(dalphady ? dalphady : rop.ll.void_ptr_null()),
        rop.ll.void_ptr(errormessage ? errormessage : rop.ll.void_ptr_null()),
    };

    rop.ll.call_function("osl_texture3d", args);
    rop.generated_texture_call(texture_handle != NULL);
    return true;
}



LLVMGEN(llvm_gen_environment)
{
    Opcode& op(rop.inst()->ops()[opnum]);
    Symbol& Result   = *rop.opargsym(op, 0);
    Symbol& Filename = *rop.opargsym(op, 1);
    Symbol& R        = *rop.opargsym(op, 2);
    int nchans       = Result.typespec().aggregate();

    bool user_derivs       = false;
    int first_optional_arg = 3;
    if (op.nargs() > 3 && rop.opargsym(op, 3)->typespec().is_triple()) {
        user_derivs        = true;
        first_optional_arg = 5;
        OSL_DASSERT(rop.opargsym(op, 4)->typespec().is_triple());
    }

    llvm::Value* opt;  // TextureOpt
    llvm::Value *alpha = NULL, *dalphadx = NULL, *dalphady = NULL;
    llvm::Value* errormessage = NULL;
    opt = llvm_gen_texture_options(rop, opnum, first_optional_arg, false /*3d*/,
                                   nchans, alpha, dalphadx, dalphady,
                                   errormessage);

    RendererServices::TextureHandle* texture_handle = NULL;
    if (Filename.is_constant() && rop.shadingsys().opt_texture_handle()) {
        texture_handle
            = rop.renderer()->get_texture_handle(Filename.get_string(),
                                                 rop.shadingcontext(), nullptr);
        // FIXME(colorspace): that nullptr should be replaced by a TextureOpt*
        // that has the colorspace set.
    }

    // Now call the osl_environment function, passing the options and all the
    // explicit args like texture coordinates.
    llvm::Value* args[] = {
        rop.sg_void_ptr(),
        rop.llvm_load_value(Filename),
        rop.ll.constant_ptr(texture_handle),
        opt,
        rop.llvm_void_ptr(R),
        user_derivs ? rop.llvm_void_ptr(*rop.opargsym(op, 3))
                    : rop.llvm_void_ptr(R, 1),
        user_derivs ? rop.llvm_void_ptr(*rop.opargsym(op, 4))
                    : rop.llvm_void_ptr(R, 2),
        rop.ll.constant(nchans),
        rop.llvm_void_ptr(Result, 0),
        rop.llvm_void_ptr(Result, 1),
        rop.llvm_void_ptr(Result, 2),
        alpha ? rop.ll.void_ptr(alpha) : rop.ll.void_ptr_null(),
        dalphadx ? rop.ll.void_ptr(dalphadx) : rop.ll.void_ptr_null(),
        dalphady ? rop.ll.void_ptr(dalphady) : rop.ll.void_ptr_null(),
        rop.ll.void_ptr(errormessage ? errormessage : rop.ll.void_ptr_null()),
    };
    rop.ll.call_function("osl_environment", args);
    rop.generated_texture_call(texture_handle != NULL);
    return true;
}



static llvm::Value*
llvm_gen_trace_options(BackendLLVM& rop, int opnum, int first_optional_arg)
{
    llvm::Value* opt = rop.temp_trace_options_void_ptr();
    rop.ll.call_function("osl_init_trace_options", rop.sg_void_ptr(), opt);
    Opcode& op(rop.inst()->ops()[opnum]);
    for (int a = first_optional_arg; a < op.nargs(); ++a) {
        Symbol& Name(*rop.opargsym(op, a));
        OSL_DASSERT(Name.typespec().is_string()
                    && "optional trace token must be a string");
        OSL_DASSERT(a + 1 < op.nargs() && "malformed argument list for trace");
        ustring name = Name.get_string();

        ++a;  // advance to next argument
        Symbol& Val(*rop.opargsym(op, a));
        TypeDesc valtype = Val.typespec().simpletype();

        llvm::Value* val = rop.llvm_load_value(Val);
        if (name == Strings::mindist && valtype == TypeDesc::FLOAT) {
            rop.ll.call_function("osl_trace_set_mindist", opt, val);
        } else if (name == Strings::maxdist && valtype == TypeDesc::FLOAT) {
            rop.ll.call_function("osl_trace_set_maxdist", opt, val);
        } else if (name == Strings::shade && valtype == TypeDesc::INT) {
            rop.ll.call_function("osl_trace_set_shade", opt, val);
        } else if (name == Strings::traceset && valtype == TypeDesc::STRING) {
            rop.ll.call_function("osl_trace_set_traceset", opt, val);
        } else {
            rop.shadingcontext()->errorfmt(
                "Unknown trace() optional argument: \"{}\", <{}> ({}:{})", name,
                valtype, op.sourcefile(), op.sourceline());
        }
    }

    return opt;
}



LLVMGEN(llvm_gen_trace)
{
    Opcode& op(rop.inst()->ops()[opnum]);
    Symbol& Result         = *rop.opargsym(op, 0);
    Symbol& Pos            = *rop.opargsym(op, 1);
    Symbol& Dir            = *rop.opargsym(op, 2);
    int first_optional_arg = 3;

    llvm::Value* opt;  // TraceOpt
    opt = llvm_gen_trace_options(rop, opnum, first_optional_arg);

    // Now call the osl_trace function, passing the options and all the
    // explicit args like trace coordinates.
    llvm::Value* args[] = {
        rop.sg_void_ptr(),         opt,
        rop.llvm_void_ptr(Pos, 0), rop.llvm_void_ptr(Pos, 1),
        rop.llvm_void_ptr(Pos, 2), rop.llvm_void_ptr(Dir, 0),
        rop.llvm_void_ptr(Dir, 1), rop.llvm_void_ptr(Dir, 2),
    };
    llvm::Value* r = rop.ll.call_function("osl_trace", args);
    rop.llvm_store_value(r, Result);

    // Mark the instance as containing a trace call.
    // With lazytrace=0, we will want to flag the instance
    // for eager execution.
    rop.inst()->has_trace_op(true);

    return true;
}



static std::string
arg_typecode(Symbol* sym, bool derivs)
{
    const TypeSpec& t(sym->typespec());
    if (t.is_int())
        return "i";
    else if (t.is_matrix())
        return "m";
    else if (t.is_string())
        return "s";

    std::string name;
    if (derivs)
        name = "d";
    if (t.is_float())
        name += "f";
    else if (t.is_triple())
        name += "v";
    else
        OSL_ASSERT(0);
    return name;
}



static llvm::Value*
llvm_gen_noise_options(BackendLLVM& rop, int opnum, int first_optional_arg)
{
    llvm::Value* opt = rop.temp_noise_options_void_ptr();
    rop.ll.call_function("osl_init_noise_options", rop.sg_void_ptr(), opt);

    Opcode& op(rop.inst()->ops()[opnum]);
    for (int a = first_optional_arg; a < op.nargs(); ++a) {
        Symbol& Name(*rop.opargsym(op, a));
        OSL_DASSERT(Name.typespec().is_string()
                    && "optional noise token must be a string");
        OSL_DASSERT(a + 1 < op.nargs() && "malformed argument list for noise");
        ustring name = Name.get_string();

        ++a;  // advance to next argument
        Symbol& Val(*rop.opargsym(op, a));
        TypeDesc valtype = Val.typespec().simpletype();

        if (name.empty())  // skip empty string param name
            continue;

        if (name == Strings::anisotropic && Val.typespec().is_int()) {
            rop.ll.call_function("osl_noiseparams_set_anisotropic", opt,
                                 rop.llvm_load_value(Val));
        } else if (name == Strings::do_filter && Val.typespec().is_int()) {
            rop.ll.call_function("osl_noiseparams_set_do_filter", opt,
                                 rop.llvm_load_value(Val));
        } else if (name == Strings::direction && Val.typespec().is_triple()) {
            rop.ll.call_function("osl_noiseparams_set_direction", opt,
                                 rop.llvm_void_ptr(Val));
        } else if (name == Strings::bandwidth
                   && (Val.typespec().is_float() || Val.typespec().is_int())) {
            rop.ll.call_function("osl_noiseparams_set_bandwidth", opt,
                                 rop.llvm_load_value(Val, 0, NULL, 0,
                                                     TypeFloat));
        } else if (name == Strings::impulses
                   && (Val.typespec().is_float() || Val.typespec().is_int())) {
            rop.ll.call_function("osl_noiseparams_set_impulses", opt,
                                 rop.llvm_load_value(Val, 0, NULL, 0,
                                                     TypeFloat));
        } else {
            rop.shadingcontext()->errorfmt(
                "Unknown {} optional argument: \"{}\", <{}> ({}:{})",
                op.opname(), name, valtype, op.sourcefile(), op.sourceline());
        }
    }
    return opt;
}



// T noise ([string name,] float s, ...);
// T noise ([string name,] float s, float t, ...);
// T noise ([string name,] point P, ...);
// T noise ([string name,] point P, float t, ...);
// T pnoise ([string name,] float s, float sper, ...);
// T pnoise ([string name,] float s, float t, float sper, float tper, ...);
// T pnoise ([string name,] point P, point Pper, ...);
// T pnoise ([string name,] point P, float t, point Pper, float tper, ...);
LLVMGEN(llvm_gen_noise)
{
    Opcode& op(rop.inst()->ops()[opnum]);
    bool periodic = (op.opname() == Strings::pnoise
                     || op.opname() == Strings::psnoise);

    int arg        = 0;  // Next arg to read
    Symbol& Result = *rop.opargsym(op, arg++);
    int outdim     = Result.typespec().is_triple() ? 3 : 1;
    Symbol* Name   = rop.opargsym(op, arg++);
    ustring name;
    if (Name->typespec().is_string()) {
        name = Name->is_constant() ? Name->get_string() : ustring();
    } else {
        // Not a string, must be the old-style noise/pnoise
        --arg;  // forget that arg
        Name = NULL;
        name = op.opname();
    }

    Symbol *S = rop.opargsym(op, arg++), *T = NULL;
    Symbol *Sper = NULL, *Tper = NULL;
    int indim   = S->typespec().is_triple() ? 3 : 1;
    bool derivs = S->has_derivs();

    if (periodic) {
        if (op.nargs() > (arg + 1)
            && (rop.opargsym(op, arg + 1)->typespec().is_float()
                || rop.opargsym(op, arg + 1)->typespec().is_triple())) {
            // 2D or 4D
            ++indim;
            T = rop.opargsym(op, arg++);
            derivs |= T->has_derivs();
        }
        Sper = rop.opargsym(op, arg++);
        if (indim == 2 || indim == 4)
            Tper = rop.opargsym(op, arg++);
    } else {
        // non-periodic case
        if (op.nargs() > arg && rop.opargsym(op, arg)->typespec().is_float()) {
            // either 2D or 4D, so needs a second index
            ++indim;
            T = rop.opargsym(op, arg++);
            derivs |= T->has_derivs();
        }
    }
    derivs &= Result.has_derivs();  // ignore derivs if result doesn't need

    bool pass_name = false, pass_sg = false, pass_options = false;
    if (name.empty()) {
        // name is not a constant
        name      = periodic ? Strings::genericpnoise : Strings::genericnoise;
        pass_name = true;
        pass_sg   = true;
        pass_options = true;
        derivs       = true;  // always take derivs if we don't know noise type
    } else if (name == Strings::perlin || name == Strings::snoise
               || name == Strings::psnoise) {
        name = periodic ? Strings::psnoise : Strings::snoise;
        // derivs = false;
    } else if (name == Strings::uperlin || name == Strings::noise
               || name == Strings::pnoise) {
        name = periodic ? Strings::pnoise : Strings::noise;
        // derivs = false;
    } else if (name == Strings::cell || name == Strings::cellnoise) {
        name   = periodic ? Strings::pcellnoise : Strings::cellnoise;
        derivs = false;  // cell noise derivs are always zero
    } else if (name == Strings::hash || name == Strings::hashnoise) {
        name   = periodic ? Strings::phashnoise : Strings::hashnoise;
        derivs = false;  // hash noise derivs are always zero
    } else if (name == Strings::simplex && !periodic) {
        name = Strings::simplexnoise;
    } else if (name == Strings::usimplex && !periodic) {
        name = Strings::usimplexnoise;
    } else if (name == Strings::gabor) {
        // already named
        pass_name    = true;
        pass_sg      = true;
        pass_options = true;
        derivs       = true;
        name         = periodic ? Strings::gaborpnoise : Strings::gabornoise;
    } else {
        rop.shadingcontext()->errorfmt(
            "{}noise type \"{}\" is unknown, called from ({}:{})",
            (periodic ? "periodic " : ""), name, op.sourcefile(),
            op.sourceline());
        return false;
    }

    if (rop.shadingsys().no_noise()) {
        // renderer option to replace noise with constant value. This can be
        // useful as a profiling aid, to see how much it speeds up to have
        // trivial expense for noise calls.
        if (name == Strings::uperlin || name == Strings::noise
            || name == Strings::usimplexnoise || name == Strings::usimplex
            || name == Strings::cell || name == Strings::cellnoise
            || name == Strings::hash || name == Strings::hashnoise
            || name == Strings::pcellnoise || name == Strings::pnoise)
            name = ustring("unullnoise");
        else
            name = ustring("nullnoise");
        pass_name    = false;
        periodic     = false;
        pass_sg      = false;
        pass_options = false;
    }

    llvm::Value* opt = NULL;
    if (pass_options) {
        opt = llvm_gen_noise_options(rop, opnum, arg);
    }

    std::string funcname = "osl_" + name.string() + "_"
                           + arg_typecode(&Result, derivs);
    llvm::Value* args[10];
    int nargs = 0;
    if (pass_name) {
        args[nargs++] = rop.llvm_load_value(*Name);
    }
    llvm::Value* tmpresult = NULL;
    // triple return, or float return with derivs, passes result pointer
    if (outdim == 3 || derivs) {
        if (derivs && !Result.has_derivs()) {
            tmpresult     = rop.llvm_load_arg(Result, true);
            args[nargs++] = tmpresult;
        } else
            args[nargs++] = rop.llvm_void_ptr(Result);
    }
    funcname += arg_typecode(S, derivs);
    args[nargs++] = rop.llvm_load_arg(*S, derivs);
    if (T) {
        funcname += arg_typecode(T, derivs);
        args[nargs++] = rop.llvm_load_arg(*T, derivs);
    }

    if (periodic) {
        funcname += arg_typecode(Sper, false /* no derivs */);
        args[nargs++] = rop.llvm_load_arg(*Sper, false);
        if (Tper) {
            funcname += arg_typecode(Tper, false /* no derivs */);
            args[nargs++] = rop.llvm_load_arg(*Tper, false);
        }
    }

    if (pass_sg)
        args[nargs++] = rop.sg_void_ptr();
    if (pass_options)
        args[nargs++] = opt;

    OSL_DASSERT(nargs < int(sizeof(args) / sizeof(args[0])));

#if 0
    llvm::outs() << "About to push " << funcname << "\n";
    for (int i = 0;  i < nargs;  ++i)
        llvm::outs() << "    " << *args[i] << "\n";
#endif

    llvm::Value* r
        = rop.ll.call_function(funcname.c_str(),
                               cspan<llvm::Value*>(args, args + nargs));
    if (outdim == 1 && !derivs) {
        // Just plain float (no derivs) returns its value
        rop.llvm_store_value(r, Result);
    } else if (derivs && !Result.has_derivs()) {
        // Function needed to take derivs, but our result doesn't have them.
        // We created a temp, now we need to copy to the real result.
        tmpresult = rop.llvm_ptr_cast(tmpresult, Result.typespec());
        for (int c = 0; c < Result.typespec().aggregate(); ++c) {
            llvm::Value* v = rop.llvm_load_value(tmpresult, Result.typespec(),
                                                 0, NULL, c);
            rop.llvm_store_value(v, Result, 0, c);
        }
    }  // N.B. other cases already stored their result in the right place

    // Clear derivs if result has them but we couldn't compute them
    if (Result.has_derivs() && !derivs)
        rop.llvm_zero_derivs(Result);

    if (rop.shadingsys().profile() >= 1)
        rop.ll.call_function("osl_count_noise", rop.sg_void_ptr());

    return true;
}



LLVMGEN(llvm_gen_getattribute)
{
    // getattribute() has eight "flavors":
    //   * getattribute (attribute_name, value)
    //   * getattribute (attribute_name, value[])
    //   * getattribute (attribute_name, index, value)
    //   * getattribute (attribute_name, index, value[])
    //   * getattribute (object, attribute_name, value)
    //   * getattribute (object, attribute_name, value[])
    //   * getattribute (object, attribute_name, index, value)
    //   * getattribute (object, attribute_name, index, value[])
    Opcode& op(rop.inst()->ops()[opnum]);
    int nargs = op.nargs();
    OSL_DASSERT(nargs >= 3 && nargs <= 5);

    bool array_lookup  = rop.opargsym(op, nargs - 2)->typespec().is_int();
    bool object_lookup = rop.opargsym(op, 2)->typespec().is_string()
                         && nargs >= 4;
    int object_slot = (int)object_lookup;
    int attrib_slot = object_slot + 1;
    int index_slot  = array_lookup ? nargs - 2 : 0;

    Symbol& Result = *rop.opargsym(op, 0);
    Symbol& ObjectName
        = *rop.opargsym(op, object_slot);  // only valid if object_slot is true
    Symbol& Attribute = *rop.opargsym(op, attrib_slot);
    Symbol& Index
        = *rop.opargsym(op, index_slot);  // only valid if array_lookup is true
    Symbol& Destination = *rop.opargsym(op, nargs - 1);
    OSL_DASSERT(!Result.typespec().is_closure_based()
                && !ObjectName.typespec().is_closure_based()
                && !Attribute.typespec().is_closure_based()
                && !Index.typespec().is_closure_based()
                && !Destination.typespec().is_closure_based());

    // We'll pass the destination's attribute type directly to the
    // RenderServices callback so that the renderer can perform any
    // necessary conversions from its internal format to OSL's.
    TypeDesc dest_type = Destination.typespec().simpletype();

    llvm::Value* obj_name_arg  = object_lookup ? rop.llvm_load_value(ObjectName)
                                               : rop.llvm_const_hash(ustring());
    llvm::Value* attr_name_arg = rop.llvm_load_value(Attribute);

    ustring object_name      = (object_lookup && ObjectName.is_constant())
                                   ? ObjectName.get_string()
                                   : ustring();
    ustring* object_name_ptr = (object_lookup && ObjectName.is_constant())
                                   ? &object_name
                                   : nullptr;

    ustring attribute_name = Attribute.is_constant() ? Attribute.get_string()
                                                     : ustring();
    ustring* attribute_name_ptr = Attribute.is_constant() ? &attribute_name
                                                          : nullptr;

    int array_index = (array_lookup && Index.is_constant()) ? Index.get_int()
                                                            : 0;
    int* array_index_ptr = (array_lookup && Index.is_constant()) ? &array_index
                                                                 : nullptr;

    if (rop.renderer()->supports("build_attribute_getter")) {
        AttributeGetterSpec spec;
        rop.renderer()->build_attribute_getter(rop.group(), object_lookup,
                                               object_name_ptr,
                                               attribute_name_ptr, array_lookup,
                                               array_index_ptr, dest_type,
                                               Destination.has_derivs(), spec);
        if (!spec.function_name().empty()) {
            std::vector<llvm::Value*> args;
            args.reserve(spec.arg_count() + 1);
            for (size_t index = 0; index < spec.arg_count(); ++index) {
                const auto& arg = spec.arg(index);
                if (arg.is_holding<AttributeSpecBuiltinArg>()) {
                    switch (arg.get_builtin()) {
                    default: OSL_DASSERT(false); break;
                    case AttributeSpecBuiltinArg::OpaqueExecutionContext:
                        args.push_back(rop.sg_void_ptr());
                        break;
                    case AttributeSpecBuiltinArg::ShadeIndex:
                        args.push_back(rop.shadeindex());
                        break;
                    case AttributeSpecBuiltinArg::Derivatives:
                        args.push_back(
                            rop.ll.constant_bool(Destination.has_derivs()));
                        break;
                    case AttributeSpecBuiltinArg::Type:
                        args.push_back(rop.ll.constant(dest_type));
                        break;
                    case AttributeSpecBuiltinArg::ArrayIndex:
                        if (array_lookup)
                            args.push_back(rop.llvm_load_value(Index));
                        else
                            args.push_back(rop.ll.constant((int)0));
                        break;
                    case AttributeSpecBuiltinArg::IsArrayLookup:
                        args.push_back(rop.ll.constant_bool(array_lookup));
                        break;
                    case AttributeSpecBuiltinArg::ObjectName:
                        args.push_back(obj_name_arg);
                        break;
                    case AttributeSpecBuiltinArg::AttributeName:
                        args.push_back(attr_name_arg);
                        break;
                    }
                } else {
                    append_constant_arg(rop, arg, args);
                }
            }
            args.push_back(rop.llvm_void_ptr(Destination));
            llvm::Value* r = rop.ll.call_function(spec.function_name().c_str(),
                                                  args);
            rop.llvm_store_value(rop.ll.op_bool_to_int(r), Result);
        } else {
            rop.llvm_store_value(rop.ll.constant(0), Result);
        }
    } else {
        llvm::Value* args[] = {
            rop.sg_void_ptr(),
            rop.ll.constant((int)Destination.has_derivs()),
            obj_name_arg,
            attr_name_arg,
            rop.ll.constant((int)array_lookup),
            rop.llvm_load_value(Index),
            rop.ll.constant(dest_type),
            rop.llvm_void_ptr(Destination),
        };
        llvm::Value* r = rop.ll.call_function("osl_get_attribute", args);
        rop.llvm_store_value(r, Result);
    }

    return true;
}



LLVMGEN(llvm_gen_gettextureinfo)
{
    Opcode& op(rop.inst()->ops()[opnum]);

    OSL_DASSERT(op.nargs() == 4 || op.nargs() == 6);
    bool use_coords  = (op.nargs() == 6);
    Symbol& Result   = *rop.opargsym(op, 0);
    Symbol& Filename = *rop.opargsym(op, 1);
    Symbol& Dataname = *rop.opargsym(op, use_coords ? 4 : 2);
    Symbol& Data     = *rop.opargsym(op, use_coords ? 5 : 3);
    Symbol* S        = use_coords ? rop.opargsym(op, 2) : nullptr;
    Symbol* T        = use_coords ? rop.opargsym(op, 3) : nullptr;

    OSL_DASSERT(
        !Result.typespec().is_closure_based() && Filename.typespec().is_string()
        && (S == nullptr || S->typespec().is_float())
        && (T == nullptr || T->typespec().is_float())
        && Dataname.typespec().is_string()
        && !Data.typespec().is_closure_based() && Result.typespec().is_int());

    RendererServices::TextureHandle* texture_handle = NULL;
    if (Filename.is_constant() && rop.shadingsys().opt_texture_handle()) {
        texture_handle
            = rop.renderer()->get_texture_handle(Filename.get_string(),
                                                 rop.shadingcontext(), nullptr);
    }

    std::vector<llvm::Value*> args;
    args.push_back(rop.sg_void_ptr());
    args.push_back(rop.llvm_load_value(Filename));
    args.push_back(rop.ll.constant_ptr(texture_handle));
    if (use_coords) {
        args.push_back(rop.llvm_load_value(*S));
        args.push_back(rop.llvm_load_value(*T));
    }
    args.push_back(rop.llvm_load_value(Dataname));
    // this passes a TypeDesc to an LLVM op-code
    args.push_back(rop.ll.constant((int)Data.typespec().simpletype().basetype));
    args.push_back(rop.ll.constant((int)Data.typespec().simpletype().arraylen));
    args.push_back(
        rop.ll.constant((int)Data.typespec().simpletype().aggregate));
    // destination
    args.push_back(rop.llvm_void_ptr(Data));
    // errormessage
    args.push_back(rop.ll.void_ptr_null());
    llvm::Value* r = rop.ll.call_function(use_coords ? "osl_get_textureinfo_st"
                                                     : "osl_get_textureinfo",
                                          args);
    rop.llvm_store_value(r, Result);
    /* Do not leave derivs uninitialized */
    if (Data.has_derivs())
        rop.llvm_zero_derivs(Data);
    rop.generated_texture_call(texture_handle != NULL);

    return true;
}



LLVMGEN(llvm_gen_getmessage)
{
    // getmessage() has four "flavors":
    //   * getmessage (attribute_name, value)
    //   * getmessage (attribute_name, value[])
    //   * getmessage (source, attribute_name, value)
    //   * getmessage (source, attribute_name, value[])
    Opcode& op(rop.inst()->ops()[opnum]);

    OSL_DASSERT(op.nargs() == 3 || op.nargs() == 4);
    int has_source = (op.nargs() == 4);
    Symbol& Result = *rop.opargsym(op, 0);
    Symbol& Source = *rop.opargsym(op, 1);
    Symbol& Name   = *rop.opargsym(op, 1 + has_source);
    Symbol& Data   = *rop.opargsym(op, 2 + has_source);
    OSL_DASSERT(Result.typespec().is_int() && Name.typespec().is_string());
    OSL_DASSERT(has_source == 0 || Source.typespec().is_string());

    if (has_source && Source.is_constant() && Source.get_string() == "trace") {
        llvm::Value* args[5];
        args[0] = rop.sg_void_ptr();
        args[1] = rop.llvm_load_value(Name);

        if (Data.typespec().is_closure_based()) {
            // FIXME: secret handshake for closures ...
            args[2] = rop.ll.constant(
                TypeDesc(TypeDesc::UNKNOWN, Data.typespec().arraylength()));
            // We need a void ** here so the function can modify the closure
            args[3] = rop.llvm_void_ptr(Data);
        } else {
            args[2] = rop.ll.constant(Data.typespec().simpletype());
            args[3] = rop.llvm_void_ptr(Data);
        }
        args[4] = rop.ll.constant((int)Data.has_derivs());

        llvm::Value* r = rop.ll.call_function("osl_trace_get", args);
        rop.llvm_store_value(r, Result);
        return true;
    }

    llvm::Value* args[9];
    args[0] = rop.sg_void_ptr();
    args[1] = has_source ? rop.llvm_load_value(Source)
                         : rop.ll.constant64(uint64_t(ustring().hash()));
    args[2] = rop.llvm_load_value(Name);

    if (Data.typespec().is_closure_based()) {
        // FIXME: secret handshake for closures ...
        args[3] = rop.ll.constant(
            TypeDesc(TypeDesc::UNKNOWN, Data.typespec().arraylength()));
        // We need a void ** here so the function can modify the closure
        args[4] = rop.llvm_void_ptr(Data);
    } else {
        args[3] = rop.ll.constant(Data.typespec().simpletype());
        args[4] = rop.llvm_void_ptr(Data);
    }
    args[5] = rop.ll.constant((int)Data.has_derivs());

    args[6] = rop.ll.constant(rop.inst()->id());
    args[7] = rop.llvm_const_hash(op.sourcefile());
    args[8] = rop.ll.constant(op.sourceline());

    llvm::Value* r = rop.ll.call_function("osl_getmessage", args);
    rop.llvm_store_value(r, Result);
    return true;
}



LLVMGEN(llvm_gen_setmessage)
{
    Opcode& op(rop.inst()->ops()[opnum]);

    OSL_DASSERT(op.nargs() == 2);
    Symbol& Name = *rop.opargsym(op, 0);
    Symbol& Data = *rop.opargsym(op, 1);
    OSL_DASSERT(Name.typespec().is_string());

    llvm::Value* args[7];
    args[0] = rop.sg_void_ptr();
    args[1] = rop.llvm_load_value(Name);
    if (Data.typespec().is_closure_based()) {
        // FIXME: secret handshake for closures ...
        args[2] = rop.ll.constant(
            TypeDesc(TypeDesc::UNKNOWN, Data.typespec().arraylength()));
        // We need a void ** here so the function can modify the closure
        args[3] = rop.llvm_void_ptr(Data);
    } else {
        args[2] = rop.ll.constant(Data.typespec().simpletype());
        args[3] = rop.llvm_void_ptr(Data);
    }

    args[4] = rop.ll.constant(rop.inst()->id());
    args[5] = rop.llvm_const_hash(op.sourcefile());
    args[6] = rop.ll.constant(op.sourceline());

    rop.ll.call_function("osl_setmessage", args);
    return true;
}



LLVMGEN(llvm_gen_get_simple_SG_field)
{
    Opcode& op(rop.inst()->ops()[opnum]);

    OSL_DASSERT(op.nargs() == 1);

    Symbol& Result = *rop.opargsym(op, 0);
    int sg_index   = rop.ShaderGlobalNameToIndex(op.opname());
    OSL_DASSERT(sg_index >= 0);
    llvm::Value* sg_field = rop.ll.GEP(rop.llvm_type_sg(), rop.sg_ptr(), 0,
                                       sg_index);
    llvm::Type* sg_field_type
        = rop.ll.type_struct_field_at_index(rop.llvm_type_sg(), sg_index);
    llvm::Value* r = rop.ll.op_load(sg_field_type, sg_field);
    rop.llvm_store_value(r, Result);

    return true;
}



LLVMGEN(llvm_gen_calculatenormal)
{
    Opcode& op(rop.inst()->ops()[opnum]);

    OSL_DASSERT(op.nargs() == 2);

    Symbol& Result = *rop.opargsym(op, 0);
    Symbol& P      = *rop.opargsym(op, 1);

    OSL_DASSERT(Result.typespec().is_triple() && P.typespec().is_triple());
    if (!P.has_derivs()) {
        rop.llvm_assign_zero(Result);
        return true;
    }

    llvm::Value* args[] = {
        rop.llvm_void_ptr(Result),
        rop.sg_void_ptr(),
        rop.llvm_void_ptr(P),
    };
    rop.ll.call_function("osl_calculatenormal", args);
    if (Result.has_derivs())
        rop.llvm_zero_derivs(Result);
    return true;
}



LLVMGEN(llvm_gen_area)
{
    Opcode& op(rop.inst()->ops()[opnum]);

    OSL_DASSERT(op.nargs() == 2);

    Symbol& Result = *rop.opargsym(op, 0);
    Symbol& P      = *rop.opargsym(op, 1);

    OSL_DASSERT(Result.typespec().is_float() && P.typespec().is_triple());
    if (!P.has_derivs()) {
        rop.llvm_assign_zero(Result);
        return true;
    }

    llvm::Value* r = rop.ll.call_function("osl_area", rop.llvm_void_ptr(P));
    rop.llvm_store_value(r, Result);
    if (Result.has_derivs())
        rop.llvm_zero_derivs(Result);
    return true;
}



LLVMGEN(llvm_gen_spline)
{
    Opcode& op(rop.inst()->ops()[opnum]);

    OSL_DASSERT(op.nargs() >= 4 && op.nargs() <= 5);

    bool has_knot_count = (op.nargs() == 5);
    Symbol& Result      = *rop.opargsym(op, 0);
    Symbol& Spline      = *rop.opargsym(op, 1);
    Symbol& Value       = *rop.opargsym(op, 2);
    Symbol& Knot_count  = *rop.opargsym(op, 3);  // might alias Knots
    Symbol& Knots       = has_knot_count ? *rop.opargsym(op, 4)
                                         : *rop.opargsym(op, 3);

    OSL_DASSERT(!Result.typespec().is_closure_based()
                && Spline.typespec().is_string() && Value.typespec().is_float()
                && !Knots.typespec().is_closure_based()
                && Knots.typespec().is_array()
                && (!has_knot_count
                    || (has_knot_count && Knot_count.typespec().is_int())));

    std::string name = fmtformat("osl_{}_", op.opname());
    // only use derivatives for result if:
    //   result has derivs and (value || knots) have derivs
    bool result_derivs = Result.has_derivs()
                         && (Value.has_derivs() || Knots.has_derivs());

    if (result_derivs)
        name += "d";
    if (Result.typespec().is_float())
        name += "f";
    else if (Result.typespec().is_triple())
        name += "v";

    if (result_derivs && Value.has_derivs())
        name += "d";
    if (Value.typespec().is_float())
        name += "f";
    else if (Value.typespec().is_triple())
        name += "v";

    if (result_derivs && Knots.has_derivs())
        name += "d";
    if (Knots.typespec().simpletype().elementtype() == TypeDesc::FLOAT)
        name += "f";
    else if (Knots.typespec().simpletype().elementtype().aggregate
             == TypeDesc::VEC3)
        name += "v";

    llvm::Value* args[] = {
        rop.llvm_void_ptr(Result),
        rop.llvm_load_value(Spline),
        rop.llvm_void_ptr(Value),  // make things easy
        rop.llvm_void_ptr(Knots),
        has_knot_count ? rop.llvm_load_value(Knot_count)
                       : rop.ll.constant((int)Knots.typespec().arraylength()),
        rop.ll.constant((int)Knots.typespec().arraylength()),
    };
    rop.ll.call_function(name.c_str(), args);

    if (Result.has_derivs() && !result_derivs)
        rop.llvm_zero_derivs(Result);

    return true;
}



static void
llvm_gen_keyword_fill(BackendLLVM& rop, Opcode& op,
                      const ClosureRegistry::ClosureEntry* clentry,
                      ustring clname, llvm::Value* mem_void_ptr, int argsoffset)
{
    OSL_DASSERT(((op.nargs() - argsoffset) % 2) == 0);

    int Nattrs = (op.nargs() - argsoffset) / 2;

    for (int attr_i = 0; attr_i < Nattrs; ++attr_i) {
        int argno     = attr_i * 2 + argsoffset;
        Symbol& Key   = *rop.opargsym(op, argno);
        Symbol& Value = *rop.opargsym(op, argno + 1);
        OSL_DASSERT(Key.typespec().is_string());
        OSL_ASSERT(Key.is_constant());
        ustring key        = Key.get_string();
        TypeDesc ValueType = Value.typespec().simpletype();

        bool legal = false;
        // Make sure there is some keyword arg that has the name and the type
        for (int t = 0; t < clentry->nkeyword; ++t) {
            const ClosureParam& p = clentry->params[clentry->nformal + t];
            // strcmp might be too much, we could precompute the ustring for the param,
            // but in this part of the code is not a big deal
            if (equivalent(p.type, ValueType) && !strcmp(key.c_str(), p.key)) {
                // store data
                OSL_DASSERT(p.offset + p.field_size <= clentry->struct_size);
                llvm::Value* dst = rop.ll.offset_ptr(mem_void_ptr, p.offset);
                llvm::Value* src = rop.llvm_void_ptr(Value);
                rop.ll.op_memcpy(dst, src, (int)p.type.size(),
                                 4 /* use 4 byte alignment for now */);
                legal = true;
                break;
            }
        }
        if (!legal) {
            rop.shadingcontext()->warningfmt(
                "Unsupported closure keyword arg \"{}\" for {} ({}:{})", key,
                clname, op.sourcefile(), op.sourceline());
        }
    }
}



LLVMGEN(llvm_gen_closure)
{
    Opcode& op(rop.inst()->ops()[opnum]);
    OSL_DASSERT(op.nargs() >= 2);  // at least the result and the ID

    Symbol& Result = *rop.opargsym(op, 0);
    int weighted   = rop.opargsym(op, 1)->typespec().is_string() ? 0 : 1;
    Symbol* weight = weighted ? rop.opargsym(op, 1) : NULL;
    Symbol& Id     = *rop.opargsym(op, 1 + weighted);
    OSL_DASSERT(Result.typespec().is_closure());
    OSL_DASSERT(Id.typespec().is_string());
    ustring closure_name = Id.get_string();

    const ClosureRegistry::ClosureEntry* clentry
        = rop.shadingsys().find_closure(closure_name);
    if (!clentry) {
        rop.shadingcontext()->errorfmt(
            "Closure '{}' is not supported by the current renderer, called from {}:{} in shader \"{}\", layer {} \"{}\", group \"{}\"",
            closure_name, op.sourcefile(), op.sourceline(),
            rop.inst()->shadername(), rop.layer(), rop.inst()->layername(),
            rop.group().name());
        return false;
    }

    OSL_DASSERT(op.nargs() >= (2 + weighted + clentry->nformal));

    // Call osl_allocate_closure_component(closure, id, size).  It returns
    // the memory for the closure parameter data.
    llvm::Value* render_ptr = rop.ll.constant_ptr(rop.shadingsys().renderer(),
                                                  rop.ll.type_void_ptr());
    llvm::Value* sg_ptr     = rop.sg_void_ptr();
    llvm::Value* id_int     = rop.ll.constant(clentry->id);
    llvm::Value* size_int   = rop.ll.constant(clentry->struct_size);
    llvm::Value* return_ptr
        = weighted
              ? rop.ll.call_function("osl_allocate_weighted_closure_component",
                                     sg_ptr, id_int, size_int,
                                     rop.llvm_void_ptr(*weight))
              : rop.ll.call_function("osl_allocate_closure_component", sg_ptr,
                                     id_int, size_int);
    llvm::Value* comp_void_ptr = return_ptr;

    // For the weighted closures, we need a surrounding "if" so that it's safe
    // for osl_allocate_weighted_closure_component to return NULL (unless we
    // know for sure that it's constant weighted and that the weight is
    // not zero).
    llvm::BasicBlock* next_block = NULL;
    if (weighted && !(weight->is_constant() && !rop.is_zero(*weight))) {
        llvm::BasicBlock* notnull_block = rop.ll.new_basic_block(
            "non_null_closure");
        next_block        = rop.ll.new_basic_block("");
        llvm::Value* cond = rop.ll.op_ne(return_ptr, rop.ll.void_ptr_null());
        rop.ll.op_branch(cond, notnull_block, next_block);
        // new insert point is nonnull_block
    }

    llvm::Value* comp_ptr
        = rop.ll.ptr_cast(comp_void_ptr, rop.llvm_type_closure_component_ptr());
    // Get the address of the primitive buffer, which is the 2nd field
    llvm::Value* mem_void_ptr = rop.ll.GEP(rop.llvm_type_closure_component(),
                                           comp_ptr, 0, 2);
    mem_void_ptr = rop.ll.ptr_cast(mem_void_ptr, rop.ll.type_void_ptr());

    // If the closure has a "prepare" method, call
    // prepare(renderer, id, memptr).  If there is no prepare method, just
    // zero out the closure parameter memory.
    if (clentry->prepare) {
        // Call clentry->prepare(renderservices *, int id, void *mem)
        llvm::Value* funct_ptr
            = rop.ll.constant_ptr((void*)clentry->prepare,
                                  rop.llvm_type_prepare_closure_func());
        llvm::Value* args[] = { render_ptr, id_int, mem_void_ptr };
        rop.ll.call_function(funct_ptr, args);
    } else {
        rop.ll.op_memset(mem_void_ptr, 0, clentry->struct_size, 4 /*align*/);
    }

    // Here is where we fill the struct using the params
    for (int carg = 0; carg < clentry->nformal; ++carg) {
        const ClosureParam& p = clentry->params[carg];
        if (p.key != NULL)
            break;
        OSL_DASSERT(p.offset + p.field_size <= clentry->struct_size);
        Symbol& sym = *rop.opargsym(op, carg + 2 + weighted);
        TypeDesc t  = sym.typespec().simpletype();

        if (!sym.typespec().is_closure_array() && !sym.typespec().is_structure()
            && equivalent(t, p.type)) {
            llvm::Value* dst = rop.ll.offset_ptr(mem_void_ptr, p.offset);
            llvm::Value* src = rop.llvm_void_ptr(sym);
            rop.ll.op_memcpy(dst, src, (int)p.type.size(),
                             4 /* use 4 byte alignment for now */);
        } else {
            rop.shadingcontext()->errorfmt(
                "Incompatible formal argument {} to '{}' closure ({} {}, expected {}). Prototypes don't match renderer registry ({}:{}).",
                carg + 1, closure_name, sym.typespec(), sym.unmangled(), p.type,
                op.sourcefile(), op.sourceline());
        }
    }

    // If the closure has a "setup" method, call
    // setup(render_services, id, mem_ptr).
    if (clentry->setup) {
        // Call clentry->setup(renderservices *, int id, void *mem)
        llvm::Value* funct_ptr
            = rop.ll.constant_ptr((void*)clentry->setup,
                                  rop.llvm_type_setup_closure_func());
        llvm::Value* args[] = { render_ptr, id_int, mem_void_ptr };
        rop.ll.call_function(funct_ptr, args);
    }

    llvm_gen_keyword_fill(rop, op, clentry, closure_name, mem_void_ptr,
                          2 + weighted + clentry->nformal);

    if (next_block)
        rop.ll.op_branch(next_block);

    // Store result at the end, otherwise Ci = modifier(Ci) won't work
    rop.llvm_store_value(return_ptr, Result, 0, NULL, 0);

    return true;
}



LLVMGEN(llvm_gen_pointcloud_search)
{
    Opcode& op(rop.inst()->ops()[opnum]);

    OSL_DASSERT(op.nargs() >= 5);
    Symbol& Result     = *rop.opargsym(op, 0);
    Symbol& Filename   = *rop.opargsym(op, 1);
    Symbol& Center     = *rop.opargsym(op, 2);
    Symbol& Radius     = *rop.opargsym(op, 3);
    Symbol& Max_points = *rop.opargsym(op, 4);

    OSL_DASSERT(Result.typespec().is_int() && Filename.typespec().is_string()
                && Center.typespec().is_triple() && Radius.typespec().is_float()
                && Max_points.typespec().is_int());

    std::vector<Symbol*>
        clear_derivs_of;  // arguments whose derivs we need to zero at the end
    int attr_arg_offset = 5;  // where the opt attrs begin
    Symbol* Sort        = NULL;
    if (op.nargs() > 5 && rop.opargsym(op, 5)->typespec().is_int()) {
        Sort = rop.opargsym(op, 5);
        ++attr_arg_offset;
    }
    int nattrs = (op.nargs() - attr_arg_offset) / 2;

    // Generate local space for the names/types/values arrays
    llvm::Value* names  = rop.ll.op_alloca(rop.ll.type_int64(), nattrs);
    llvm::Value* types  = rop.ll.op_alloca(rop.ll.type_typedesc(), nattrs);
    llvm::Value* values = rop.ll.op_alloca(rop.ll.type_void_ptr(), nattrs);

    std::vector<llvm::Value*> args;
    args.push_back(rop.sg_void_ptr());              // 0 sg
    args.push_back(rop.llvm_load_value(Filename));  // 1 filename
    args.push_back(rop.llvm_void_ptr(Center));      // 2 center
    args.push_back(rop.llvm_load_value(Radius));    // 3 radius

    constexpr int maxPointsArgumentIndex = 4;  // 4 max_points
    OSL_ASSERT(args.size() == maxPointsArgumentIndex);
    llvm::Value* maxPointsVal = rop.llvm_load_value(Max_points);
    args.push_back(maxPointsVal);  // 4 max_points

    args.push_back(Sort ? rop.llvm_load_value(*Sort)  // 5 sort
                        : rop.ll.constant(0));
    constexpr int indicesArgumentIndex = 6;     // 6 indices
    args.push_back(NULL);                       // 6 indices
    args.push_back(rop.ll.constant_ptr(NULL));  // 7 distances
    args.push_back(rop.ll.constant(0));         // 8 derivs_offset
    args.push_back(NULL);                       // 9 nattrs
    int capacity    = 0x7FFFFFFF;               // Lets put a 32 bit limit
    int extra_attrs = 0;                        // Extra query attrs to search
    // This loop does three things. 1) Look for the special attributes
    // "distance", "index" and grab the pointer. 2) Compute the minimmum
    // size of the provided output arrays to check against max_points
    // 3) push optional args to the arg list
    for (int i = 0; i < nattrs; ++i) {
        Symbol& Name  = *rop.opargsym(op, attr_arg_offset + i * 2);
        Symbol& Value = *rop.opargsym(op, attr_arg_offset + i * 2 + 1);

        OSL_DASSERT(Name.typespec().is_string());
        TypeDesc simpletype = Value.typespec().simpletype();
        if (Name.is_constant() && Name.get_string() == u_index
            && simpletype.elementtype() == TypeDesc::INT) {
            args[indicesArgumentIndex] = rop.llvm_void_ptr(Value);
        } else if (Name.is_constant() && Name.get_string() == u_distance
                   && simpletype.elementtype() == TypeDesc::FLOAT) {
            args[7] = rop.llvm_void_ptr(Value);
            if (Value.has_derivs()) {
                if (Center.has_derivs())
                    // deriv offset is the size of the array
                    args[8] = rop.ll.constant((int)simpletype.numelements());
                else
                    clear_derivs_of.push_back(&Value);
            }
        } else if (!rop.use_optix()) {
            //TODO: Implement custom attribute arguments for OptiX

            // It is a regular attribute, push it to the arg list
            llvm::Value* write_args[]
                = { rop.ll.void_ptr(names),    rop.ll.void_ptr(types),
                    rop.ll.void_ptr(values),   rop.ll.constant(extra_attrs),
                    rop.llvm_load_value(Name), rop.ll.constant(simpletype),
                    rop.llvm_void_ptr(Value) };
            rop.ll.call_function("osl_pointcloud_write_helper", write_args);
            if (Value.has_derivs())
                clear_derivs_of.push_back(&Value);
            extra_attrs++;
        }
        // minimum capacity of the output arrays
        capacity = std::min(static_cast<int>(simpletype.numelements()),
                            capacity);
    }

<<<<<<< HEAD
    args[9] = rop.ll.constant(extra_attrs);
    args.push_back(rop.ll.void_ptr(names));   // attribute names array
    args.push_back(rop.ll.void_ptr(types));   // attribute types array
    args.push_back(rop.ll.void_ptr(values));  // attribute values array

    if (!args[indicesArgumentIndex]) {
        llvm::Value* indices = rop.ll.op_alloca(rop.ll.type_int(), capacity);
        args[indicesArgumentIndex] = rop.ll.void_ptr(indices);
=======
    if (rop.use_optix()) {
        // TODO: Implement proper variadic arguments for OptiX.
        // In the meantime, dropping the custom attributes lets shader ptx compile properly.
        args[9] = rop.ll.constant(0);
        args.push_back(rop.ll.void_ptr_null());
    } else {
        args[9] = rop.ll.constant(extra_attrs);
>>>>>>> 709c5ff6
    }

    if (Max_points.is_constant()) {
        // Compare capacity to the requested number of points.
        // Choose not to do a runtime check because generated code will still work,
        // arrays will only be filled up to the capacity,
        // per the OSL language specification
        const int const_max_points = Max_points.get_int();
        if (capacity < const_max_points) {
            rop.shadingcontext()->warningfmt(
                "Arrays too small for pointcloud lookup at ({}:{}) ({}:{})",
                op.sourcefile().c_str(), op.sourceline());
            args[maxPointsArgumentIndex] = rop.ll.constant(capacity);
        }
    } else {
        // Clamp max points to the capacity of the arrays
        llvm::Value* capacity_val = rop.ll.constant(capacity);
        llvm::Value* cond         = rop.ll.op_le(capacity_val, maxPointsVal);
        llvm::Value* clampedMaxPoints = rop.ll.op_select(cond, capacity_val,
                                                         maxPointsVal);
        args[maxPointsArgumentIndex]  = clampedMaxPoints;
    }

    llvm::Value* count = rop.ll.call_function("osl_pointcloud_search", args);
    // Clear derivs if necessary
    for (size_t i = 0; i < clear_derivs_of.size(); ++i)
        rop.llvm_zero_derivs(*clear_derivs_of[i], count);
    // Store result
    rop.llvm_store_value(count, Result);

    return true;
}



LLVMGEN(llvm_gen_pointcloud_get)
{
    Opcode& op(rop.inst()->ops()[opnum]);

    OSL_DASSERT(op.nargs() >= 6);

    Symbol& Result    = *rop.opargsym(op, 0);
    Symbol& Filename  = *rop.opargsym(op, 1);
    Symbol& Indices   = *rop.opargsym(op, 2);
    Symbol& Count     = *rop.opargsym(op, 3);
    Symbol& Attr_name = *rop.opargsym(op, 4);
    Symbol& Data      = *rop.opargsym(op, 5);

    llvm::Value* count = rop.llvm_load_value(Count);

    // reduce the specified count to be below the arraylength of the indices and data
    int element_count           = std::min(Data.typespec().arraylength(),
                                           Indices.typespec().arraylength());
    llvm::Value* elem_count_val = rop.ll.constant(element_count);
    llvm::Value* cond           = rop.ll.op_le(elem_count_val, count);
    llvm::Value* clampedCount   = rop.ll.op_select(cond, elem_count_val, count);

    llvm::Value* args[] = {
        rop.sg_void_ptr(),
        rop.llvm_load_value(Filename),
        rop.llvm_void_ptr(Indices),
        clampedCount,
        rop.llvm_load_value(Attr_name),
        rop.ll.constant(Data.typespec().simpletype()),
        rop.llvm_void_ptr(Data),
    };
    llvm::Value* found = rop.ll.call_function("osl_pointcloud_get", args);
    rop.llvm_store_value(found, Result);
    if (Data.has_derivs()) {
        rop.llvm_zero_derivs(Data, clampedCount);
    }

    return true;
}



LLVMGEN(llvm_gen_pointcloud_write)
{
    Opcode& op(rop.inst()->ops()[opnum]);

    OSL_DASSERT(op.nargs() >= 3);
    Symbol& Result   = *rop.opargsym(op, 0);
    Symbol& Filename = *rop.opargsym(op, 1);
    Symbol& Pos      = *rop.opargsym(op, 2);
    OSL_DASSERT(Result.typespec().is_int() && Filename.typespec().is_string()
                && Pos.typespec().is_triple());
    OSL_DASSERT((op.nargs() & 1) && "must have an even number of attribs");

    int nattrs = (op.nargs() - 3) / 2;

    // Generate local space for the names/types/values arrays
    llvm::Value* names  = rop.ll.op_alloca(rop.ll.type_int64(), nattrs);
    llvm::Value* types  = rop.ll.op_alloca(rop.ll.type_typedesc(), nattrs);
    llvm::Value* values = rop.ll.op_alloca(rop.ll.type_void_ptr(), nattrs);

    // Fill in the arrays with the params, use helper function because
    // it's a pain to offset things into the array ourselves.
    for (int i = 0; i < nattrs; ++i) {
        Symbol* namesym     = rop.opargsym(op, 3 + 2 * i);
        Symbol* valsym      = rop.opargsym(op, 3 + 2 * i + 1);
        llvm::Value* args[] = {
            rop.ll.void_ptr(names),
            rop.ll.void_ptr(types),
            rop.ll.void_ptr(values),
            rop.ll.constant(i),
            rop.llvm_load_value(*namesym),                     // name[i]
            rop.ll.constant(valsym->typespec().simpletype()),  // type[i]
            rop.llvm_void_ptr(*valsym)                         // value[i]
        };
        rop.ll.call_function("osl_pointcloud_write_helper", args);
    }

    llvm::Value* args[] = {
        rop.sg_void_ptr(),              // shaderglobals pointer
        rop.llvm_load_value(Filename),  // name
        rop.llvm_void_ptr(Pos),         // position
        rop.ll.constant(nattrs),        // number of attributes
        rop.ll.void_ptr(names),         // attribute names array
        rop.ll.void_ptr(types),         // attribute types array
        rop.ll.void_ptr(values)         // attribute values array
    };
    llvm::Value* ret = rop.ll.call_function("osl_pointcloud_write", args);
    rop.llvm_store_value(ret, Result);

    return true;
}


LLVMGEN(llvm_gen_dict_find)
{
    // OSL has two variants of this function:
    //     dict_find (string dict, string query)
    //     dict_find (int nodeID, string query)
    Opcode& op(rop.inst()->ops()[opnum]);
    OSL_DASSERT(op.nargs() == 3);
    Symbol& Result = *rop.opargsym(op, 0);
    Symbol& Source = *rop.opargsym(op, 1);
    Symbol& Query  = *rop.opargsym(op, 2);
    OSL_DASSERT(
        Result.typespec().is_int() && Query.typespec().is_string()
        && (Source.typespec().is_int() || Source.typespec().is_string()));
    bool sourceint      = Source.typespec().is_int();  // is it an int?
    llvm::Value* args[] = { rop.sg_void_ptr(), rop.llvm_load_value(Source),
                            rop.llvm_load_value(Query) };
    const char* func    = sourceint ? "osl_dict_find_iis" : "osl_dict_find_iss";
    llvm::Value* ret    = rop.ll.call_function(func, args);
    rop.llvm_store_value(ret, Result);
    return true;
}



LLVMGEN(llvm_gen_dict_next)
{
    // dict_net is very straightforward -- just insert sg ptr as first arg
    Opcode& op(rop.inst()->ops()[opnum]);
    OSL_DASSERT(op.nargs() == 2);
    Symbol& Result = *rop.opargsym(op, 0);
    Symbol& NodeID = *rop.opargsym(op, 1);
    OSL_DASSERT(Result.typespec().is_int() && NodeID.typespec().is_int());
    llvm::Value* ret = rop.ll.call_function("osl_dict_next", rop.sg_void_ptr(),
                                            rop.llvm_load_value(NodeID));
    rop.llvm_store_value(ret, Result);
    return true;
}



LLVMGEN(llvm_gen_dict_value)
{
    // int dict_value (int nodeID, string attribname, output TYPE value)
    Opcode& op(rop.inst()->ops()[opnum]);
    OSL_DASSERT(op.nargs() == 4);
    Symbol& Result = *rop.opargsym(op, 0);
    Symbol& NodeID = *rop.opargsym(op, 1);
    Symbol& Name   = *rop.opargsym(op, 2);
    Symbol& Value  = *rop.opargsym(op, 3);
    OSL_DASSERT(Result.typespec().is_int() && NodeID.typespec().is_int()
                && Name.typespec().is_string());
    llvm::Value* args[] = {
        rop.sg_void_ptr(),            // arg 0: shaderglobals ptr
        rop.llvm_load_value(NodeID),  // arg 1: nodeID
        rop.llvm_load_value(Name),    // arg 2: attribute name
        rop.ll.constant(
            Value.typespec().simpletype()),  // arg 3: encoded type of Value
        rop.llvm_void_ptr(Value),            // arg 4: pointer to Value
    };
    llvm::Value* ret = rop.ll.call_function("osl_dict_value", args);
    rop.llvm_store_value(ret, Result);
    return true;
}



LLVMGEN(llvm_gen_split)
{
    // int split (string str, output string result[], string sep, int maxsplit)
    Opcode& op(rop.inst()->ops()[opnum]);
    OSL_DASSERT(op.nargs() >= 3 && op.nargs() <= 5);
    Symbol& R       = *rop.opargsym(op, 0);
    Symbol& Str     = *rop.opargsym(op, 1);
    Symbol& Results = *rop.opargsym(op, 2);
    OSL_DASSERT(R.typespec().is_int() && Str.typespec().is_string()
                && Results.typespec().is_array()
                && Results.typespec().is_string_based());

    llvm::Value* args[5];
    args[0] = rop.llvm_load_value(Str);
    args[1] = rop.llvm_void_ptr(Results);
    if (op.nargs() >= 4) {
        Symbol& Sep = *rop.opargsym(op, 3);
        OSL_DASSERT(Sep.typespec().is_string());
        args[2] = rop.llvm_load_value(Sep);
    } else {
        args[2] = rop.ll.constant(ustring("").c_str());
    }
    if (op.nargs() >= 5) {
        Symbol& Maxsplit = *rop.opargsym(op, 4);
        OSL_DASSERT(Maxsplit.typespec().is_int());
        args[3] = rop.llvm_load_value(Maxsplit);
    } else {
        args[3] = rop.ll.constant(Results.typespec().arraylength());
    }
    args[4]          = rop.ll.constant(Results.typespec().arraylength());
    llvm::Value* ret = rop.ll.call_function("osl_split", args);
    rop.llvm_store_value(ret, R);
    return true;
}



LLVMGEN(llvm_gen_raytype)
{
    // int raytype (string name)
    Opcode& op(rop.inst()->ops()[opnum]);
    OSL_DASSERT(op.nargs() == 2);
    Symbol& Result       = *rop.opargsym(op, 0);
    Symbol& Name         = *rop.opargsym(op, 1);
    llvm::Value* args[2] = { rop.sg_void_ptr(), NULL };
    const char* func     = NULL;
    if (Name.is_constant()) {
        // We can statically determine the bit pattern
        ustring name = Name.get_string();
        args[1]      = rop.ll.constant(rop.shadingsys().raytype_bit(name));
        func         = "osl_raytype_bit";
    } else {
        // No way to know which name is being asked for
        args[1] = rop.llvm_load_value(Name);
        func    = "osl_raytype_name";
    }
    llvm::Value* ret = rop.ll.call_function(func, args);
    rop.llvm_store_value(ret, Result);
    return true;
}



// color blackbody (float temperatureK)
// color wavelength_color (float wavelength_nm)  // same function signature
LLVMGEN(llvm_gen_blackbody)
{
    Opcode& op(rop.inst()->ops()[opnum]);
    OSL_DASSERT(op.nargs() == 2);
    Symbol& Result(*rop.opargsym(op, 0));
    Symbol& Temperature(*rop.opargsym(op, 1));
    OSL_DASSERT(Result.typespec().is_triple()
                && Temperature.typespec().is_float());

    llvm::Value* args[] = { rop.sg_void_ptr(), rop.llvm_void_ptr(Result),
                            rop.llvm_load_value(Temperature) };
    rop.ll.call_function(fmtformat("osl_{}_vf", op.opname()).c_str(), args);

    // Punt, zero out derivs.
    // FIXME -- only of some day, someone truly needs blackbody() to
    // correctly return derivs with spatially-varying temperature.
    if (Result.has_derivs())
        rop.llvm_zero_derivs(Result);

    return true;
}



// float luminance (color c)
LLVMGEN(llvm_gen_luminance)
{
    Opcode& op(rop.inst()->ops()[opnum]);
    OSL_DASSERT(op.nargs() == 2);
    Symbol& Result(*rop.opargsym(op, 0));
    Symbol& C(*rop.opargsym(op, 1));
    OSL_DASSERT(Result.typespec().is_float() && C.typespec().is_triple());

    bool deriv          = C.has_derivs() && Result.has_derivs();
    llvm::Value* args[] = { rop.sg_void_ptr(), rop.llvm_void_ptr(Result),
                            rop.llvm_void_ptr(C) };
    rop.ll.call_function(deriv ? "osl_luminance_dfdv" : "osl_luminance_fv",
                         args);

    if (Result.has_derivs() && !C.has_derivs())
        rop.llvm_zero_derivs(Result);

    return true;
}



LLVMGEN(llvm_gen_isconstant)
{
    Opcode& op(rop.inst()->ops()[opnum]);
    OSL_DASSERT(op.nargs() == 2);
    Symbol& Result(*rop.opargsym(op, 0));
    OSL_DASSERT(Result.typespec().is_int());
    Symbol& A(*rop.opargsym(op, 1));
    rop.llvm_store_value(rop.ll.constant(A.is_constant() ? 1 : 0), Result);
    return true;
}



LLVMGEN(llvm_gen_functioncall)
{
    Opcode& op(rop.inst()->ops()[opnum]);
    OSL_DASSERT(op.nargs() == 1);

    llvm::BasicBlock* after_block = rop.ll.push_function();

    unsigned int op_num_function_starts_at = opnum + 1;
    unsigned int op_num_function_ends_at   = op.jump(0);
    if (rop.ll.debug_is_enabled()) {
        Symbol& functionNameSymbol(*rop.opargsym(op, 0));
        OSL_DASSERT(functionNameSymbol.is_constant());
        OSL_DASSERT(functionNameSymbol.typespec().is_string());
        ustring functionName = functionNameSymbol.get_string();
        ustring file_name
            = rop.inst()->op(op_num_function_starts_at).sourcefile();
        unsigned int method_line
            = rop.inst()->op(op_num_function_starts_at).sourceline();
        rop.ll.debug_push_inlined_function(functionName, file_name,
                                           method_line);
    }

    // Generate the code for the body of the function
    rop.build_llvm_code(op_num_function_starts_at, op_num_function_ends_at);
    rop.ll.op_branch(after_block);

    // Continue on with the previous flow
    if (rop.ll.debug_is_enabled()) {
        rop.ll.debug_pop_inlined_function();
    }
    rop.ll.pop_function();

    return true;
}



LLVMGEN(llvm_gen_functioncall_nr)
{
    OSL_ASSERT(rop.ll.debug_is_enabled()
               && "no return version should only exist when debug is enabled");
    Opcode& op(rop.inst()->ops()[opnum]);
    OSL_ASSERT(op.nargs() == 1);

    Symbol& functionNameSymbol(*rop.opargsym(op, 0));
    OSL_ASSERT(functionNameSymbol.is_constant());
    OSL_ASSERT(functionNameSymbol.typespec().is_string());
    ustring functionName = functionNameSymbol.get_string();

    int op_num_function_starts_at = opnum + 1;
    int op_num_function_ends_at   = op.jump(0);
    OSL_ASSERT(
        op.farthest_jump() == op_num_function_ends_at
        && "As we are not doing any branching, we should ensure that the inlined function truly ends at the farthest jump");
    const Opcode& startop(rop.inst()->op(op_num_function_starts_at));
    rop.ll.debug_push_inlined_function(functionName, startop.sourcefile(),
                                       startop.sourceline());

    // Generate the code for the body of the function
    rop.build_llvm_code(op_num_function_starts_at, op_num_function_ends_at);

    // Continue on with the previous flow
    rop.ll.debug_pop_inlined_function();

    return true;
}



LLVMGEN(llvm_gen_return)
{
    Opcode& op(rop.inst()->ops()[opnum]);
    OSL_DASSERT(op.nargs() == 0);
    if (op.opname() == Strings::op_exit) {
        // If it's a real "exit", totally jump out of the shader instance.
        // The exit instance block will be created if it doesn't yet exist.
        rop.ll.op_branch(rop.llvm_exit_instance_block());
    } else {
        // If it's a "return", jump to the exit point of the function.
        rop.ll.op_branch(rop.ll.return_block());
    }
    llvm::BasicBlock* next_block = rop.ll.new_basic_block("");
    rop.ll.set_insert_point(next_block);
    return true;
}



OSL_PRAGMA_WARNING_PUSH
OSL_GCC_PRAGMA(GCC diagnostic ignored "-Wunused-parameter")

LLVMGEN(llvm_gen_end)
{
    // Dummy routine needed only for the op_descriptor table
    return false;
}

OSL_PRAGMA_WARNING_POP


};  // namespace pvt
OSL_NAMESPACE_EXIT<|MERGE_RESOLUTION|>--- conflicted
+++ resolved
@@ -4010,7 +4010,6 @@
                             capacity);
     }
 
-<<<<<<< HEAD
     args[9] = rop.ll.constant(extra_attrs);
     args.push_back(rop.ll.void_ptr(names));   // attribute names array
     args.push_back(rop.ll.void_ptr(types));   // attribute types array
@@ -4019,15 +4018,6 @@
     if (!args[indicesArgumentIndex]) {
         llvm::Value* indices = rop.ll.op_alloca(rop.ll.type_int(), capacity);
         args[indicesArgumentIndex] = rop.ll.void_ptr(indices);
-=======
-    if (rop.use_optix()) {
-        // TODO: Implement proper variadic arguments for OptiX.
-        // In the meantime, dropping the custom attributes lets shader ptx compile properly.
-        args[9] = rop.ll.constant(0);
-        args.push_back(rop.ll.void_ptr_null());
-    } else {
-        args[9] = rop.ll.constant(extra_attrs);
->>>>>>> 709c5ff6
     }
 
     if (Max_points.is_constant()) {

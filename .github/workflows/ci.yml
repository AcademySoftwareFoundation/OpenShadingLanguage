# Copyright Contributors to the Open Shading Language project.
# SPDX-License-Identifier: BSD-3-Clause
# https://github.com/AcademySoftwareFoundation/OpenShadingLanguage

# GitHub Actions workflow file for CI
# https://help.github.com/en/actions/reference/workflow-syntax-for-github-actions

name: CI

on:
  push:
    # Skip jobs when only documentation files are changed
    paths-ignore:
      - '**.md'
      - '**.rst'
      - '**.tex'
  pull_request:
    paths-ignore:
      - '**.md'
      - '**.rst'
      - '**.tex'
  schedule:
    # Full nightly build, for the main project repo (not for forks)
    - cron: "0 6 * * *"
      if: github.repository == 'AcademySoftwareFoundation/OpenShadingLanguage'


permissions: read-all


jobs:

  aswf:
    name: "VFX${{matrix.vfxyear}} ${{matrix.desc}}"
    strategy:
      fail-fast: false
      matrix:
        include:
          - desc: gcc6/C++14 llvm9 py2.7 boost1.66 exr2.4 oiio2.3 sse2
            nametag: linux-vfx2020
            os: ubuntu-latest
            container: aswftesting/ci-osl:2019-clang9
            vfxyear: 2019
            cxx_std: 14
            openexr_ver: v2.4.3
            openimageio_ver: v2.4.13.0
            python_ver: 2.7
            pybind11_ver: v2.4.2
            setenvs: export CMAKE_VERSION=3.15.5
          - desc: clang9/C++14 llvm9 oiio-release boost1.66 avx2 exr2.4 py2.7
            nametag: linux-clang9-llvm9
            os: ubuntu-20.04
            container: aswftesting/ci-osl:2019-clang9
            vfxyear: 2019
            cc_compiler: clang
            cxx_compiler: clang++
            cxx_std: 14
            openexr_ver: v2.4.3
            openimageio_ver: release
            python_ver: 2.7
            # pybind11_ver: v2.9.0
            simd: avx
            setenvs: export CMAKE_VERSION=3.15.5
          - desc: gcc6/C++14 llvm10 py3.7 boost1.70 exr2.4 oiio2.2 sse4
            nametag: linux-vfx2020
            os: ubuntu-latest
            container: aswftesting/ci-osl:2020
            vfxyear: 2020
            cxx_std: 14
            openimageio_ver: v2.4.13.0
            python_ver: 3.7
            pybind11_ver: v2.5.0
            simd: sse4.2
            setenvs: export CONAN_LLVM_VERSION=10.0.1
          - desc: gcc9/C++17 llvm11 py3.7 boost1.73 exr2.5 oiio2.3 avx2 batch-b8avx2
            nametag: linux-vfx2021
            os: ubuntu-latest
            container: aswftesting/ci-osl:2021-clang11
            vfxyear: 2021
            cxx_std: 17
            openimageio_ver: v2.4.13.0
            python_ver: 3.7
            pybind11_ver: v2.7.0
            simd: avx2,f16c
            batched: b8_AVX2_noFMA
          - desc: gcc9/C++17 llvm13 py3.9 boost1.76 exr3.1 oiio-rel avx2
            nametag: linux-vfx2022
            os: ubuntu-latest
            container: aswftesting/ci-osl:2022-clang13
            vfxyear: 2022
            cxx_std: 17
            openimageio_ver: release
            python_ver: 3.9
            pybind11_ver: v2.9.0
            simd: avx2,f16c
            batched: b8_AVX2
          - desc: clang12/C++17 llvm12 oiio-master boost1.73 exr3.1 py3.9 avx2 batch-avx512
            nametag: linux-clang12-llvm12-batch
            os: ubuntu-latest
            container: aswftesting/ci-osl:2022-clang12
            vfxyear: 2022
            cxx_std: 17
            openimageio_ver: master
            python_ver: 3.9
            pybind11_ver: v2.6.2
            simd: avx2,f16c
            batched: b8_AVX2,b8_AVX512,b16_AVX512
            setenvs: USE_OPENVDB=0
          - desc: icc/C++17 llvm14 py3.9 boost1.76 exr3.1 oiio-master avx2
            nametag: linux-icc
            os: ubuntu-latest
            container: aswftesting/ci-osl:2022-clang14
            vfxyear: 2022
            cc_compiler: icc
            cxx_compiler: icpc
            cxx_std: 17
            fmt_ver: 7.1.3
            openimageio_ver: master
            python_ver: 3.9
            pybind11_ver: v2.9.0
            # simd: avx2,f16c
            batched: b8_AVX2_noFMA
            setenvs: export OSL_CMAKE_FLAGS="-DSTOP_ON_WARNING=OFF -DEXTRA_CPP_ARGS=-fp-model=consistent"
                            OPENIMAGEIO_CMAKE_FLAGS=-DBUILD_FMT_VERSION=7.1.3
                            USE_OPENVDB=0
          - desc: icx/C++17 llvm14 py3.9 boost1.76 exr3.1 oiio2.3 avx2
            nametag: linux-icx
            os: ubuntu-latest
            container: aswftesting/ci-osl:2022-clang14
            vfxyear: 2022
            cc_compiler: icx
            cxx_compiler: icpx
            cxx_std: 17
            fmt_ver: 7.1.3
            openimageio_ver: master
            python_ver: 3.9
            pybind11_ver: v2.9.0
            simd: avx2,f16c
            batched: b8_AVX2_noFMA
            setenvs: export OSL_CMAKE_FLAGS="-DSTOP_ON_WARNING=OFF" USE_OPENVDB=0
          - desc: gcc11/C++17 llvm15 py3.10 boost1.80 exr3.1 oiio-rel avx2
            nametag: linux-vfx2023
            os: ubuntu-latest
            container: aswftesting/ci-osl:2023-clang15
            vfxyear: 2023
            cxx_std: 17
            openimageio_ver: release
            python_ver: "3.10"
            pybind11_ver: v2.9.0
            simd: avx2,f16c
            batched: b8_AVX2
          - desc: GPU Cuda11 gcc11/C++17 llvm15 py3.10 boost1.80 exr3.1 OIIO-master avx2
            nametag: linux-optix7-2023
            os: ubuntu-latest
            container: aswftesting/ci-osl:2023-clang15
            vfxyear: 2023
            cxx_std: 17
            openimageio_ver: master
            python_ver: "3.10"
            pybind11_ver: v2.10.0
            simd: avx2,f16c
            skip_tests: 1
            setenvs: export OSL_CMAKE_FLAGS="-DOSL_USE_OPTIX=1" OPTIX_VERSION=7.0
                            OPENIMAGEIO_CMAKE_FLAGS=-DBUILD_FMT_VERSION=9.1.0
          - desc: oldest everything gcc6/C++14 llvm9 py2.7 boost1.66 oiio2.3 no-simd exr2.4
            nametag: linux-oldest
            os: ubuntu-latest
            container: aswftesting/ci-osl:2019-clang9
            vfxyear: 2019
            cxx_std: 14
            openexr_ver: v2.4.3
            openimageio_ver: v2.4.13.0
            python_ver: 2.7
            pybind11_ver: v2.6.2
            simd: 0
            setenvs: export PUGIXML_VERSION=v1.8
                            CMAKE_VERSION=3.15.5

          # Address and leak sanitizers
          - desc: sanitizers
            nametag: sanitizer
            os: ubuntu-latest
            container: aswftesting/ci-osl:2022-clang13
            vfxyear: 2022
            cc_compiler: clang
            cxx_compiler: clang++
            cxx_std: 17
            openimageio_ver: master
            python_ver: 3.9
            pybind11_ver: v2.9.0
            simd: avx2,f16c
            batched: b8_AVX2
            setenvs: export OSL_CMAKE_FLAGS="-DSANITIZE=address -DOSL_TEST_BIG_TIMEOUT=1200"
                            CMAKE_BUILD_TYPE=Debug
                            CTEST_TEST_TIMEOUT=1200
                            CTEST_EXCLUSIONS="broken|noise-reg.regress|noise-gabor-reg.regress|example-.*deformer|spline-reg.regress.batched|osl-imageio"
                            OSL_OPTIONS=llvm_debugging_symbols=1
                            TESTRENDER_AA=1
                            OSL_TESTSUITE_SKIP_DIFF=1
            # Sanitizer notes:
            # - There are a handful of tests we disable entirely with
            #   CTEST_EXCLUSIONS because they are irrelevant or just cannot be
            #   made to be clean (and that's ok).
            # - Tests with sanitizers run slow, so we increase timeouts, and
            #   also set AA to 1 for render tests to speed them up.
            #   OSL_TESTSUITE_SKIP_DIFF prevents making the AA=1 image result
            #   fail, but that's ok because every other CI test is checking
            #   the results; here we have no reason to believe results will
            #   differ from other tests, we just need to run with sanitizers
            #   turned on.
            # - In testing.cmake, we rig texture tests to disable the leak
            #   sanitizer, because we can't eliminate some completely benign
            #   leaks from the texture system, and because they are called
            #   from JITed code, we don't get a clean stack trace of things
            #   that happen in OIIO and therefore we just can't enumerate the
            #   allowed exceptions. So we trust that OIIO itself tests the
            #   texture system adequately and is able to ignore the benign
            #   "leaks."

            # Test formatting. This test entry doesn't do a full build, it
            # just runs clang-format on everything, and passes if nothing is
            # misformatted. Upon failure, the build artifact will be the full
            # source code with the formatting fixed (diffs will also appear in
            # the console output).
          - desc: "clang-format"
            nametag: clang-format
            os: ubuntu-latest
            container: aswftesting/ci-osl:2022-clang14
            vfxyear: 2022
            cxx_std: 17
            openimageio_ver: release
            python_ver: 3.9
            simd: avx2,f16c
            batched: b8_AVX2
            skip_tests: 1
            setenvs: export BUILDTARGET=clang-format
                            OPENIMAGEIO_CMAKE_FLAGS=-DUSE_PYTHON=0

    runs-on: ${{matrix.os}}
    container:
        image: ${{ matrix.container }}
    env:
      CXX: ${{matrix.cxx_compiler}}
      CC: ${{matrix.cc_compiler}}
      CMAKE_CXX_STANDARD: ${{matrix.cxx_std}}
      FMT_VERSION: ${{matrix.fmt_ver}}
      OPENEXR_VERSION: ${{matrix.openexr_ver}}
      OPENIMAGEIO_VERSION: ${{matrix.openimageio_ver}}
      PYBIND11_VERSION: ${{matrix.pybind11_ver}}
      PYTHON_VERSION: ${{matrix.python_ver}}
      USE_BATCHED: ${{matrix.batched}}
      USE_SIMD: ${{matrix.simd}}
    steps:
      # We would like to use harden-runner, but it flags too many false
      # positives, every time we download a dependency. We should use it only
      # on CI runs where we are producing artifacts that users might rely on.
      # - name: Harden Runner
      #   uses: step-security/harden-runner@248ae51c2e8cc9622ecf50685c8bf7150c6e8813 # v1.4.3
      #   with:
      #     egress-policy: audit # TODO: change to 'egress-policy: block' after couple of runs
      - uses: actions/checkout@2541b1294d2704b0964813337f33b291d3f8596b # v3.0.2
      - name: Prepare ccache timestamp
        id: ccache_cache_keys
        run: echo "::set-output name=date::`date -u +'%Y-%m-%dT%H:%M:%SZ'`"
      - name: ccache
        id: ccache
        uses: actions/cache@c3f1317a9e7b1ef106c153ac8c0f00fed3ddbc0d # v3.0.4
        with:
          path: /tmp/ccache
          key: ${{github.job}}-${{matrix.nametag}}-${{steps.ccache_cache_keys.outputs.date}}
          restore-keys: ${{github.job}}-${{matrix.nametag}}-
      - name: Build setup
        run: |
            ${{matrix.setenvs}}
            src/build-scripts/ci-startup.bash
      - name: Remove existing OIIO
        if: matrix.openimageio_ver != ''
        run: |
            sudo rm -rf /usr/local/include/OpenImageIO
            sudo rm -rf /usr/local/lib*/cmake/OpenImageIO
            sudo rm -rf /usr/local/lib*/libOpenImageIO*
            sudo rm -rf /usr/local/lib*/python3.9/site-packages/OpenImageIO*
      - name: Dependencies
        run: |
            ${{matrix.depcmds}}
            src/build-scripts/gh-installdeps.bash
      - name: Build
        run: |
            src/build-scripts/ci-build.bash
      - name: Testsuite
        if: matrix.skip_tests != '1'
        run: src/build-scripts/ci-test.bash
      - uses: actions/upload-artifact@3cea5372237819ed00197afe530f5a7ea3e805c8 # v3.1.0
        if: failure()
        with:
          name: osl-${{github.job}}-${{matrix.nametag}}
          path: |
            build/*.cmake
            build/CMake*
            build/testsuite/*/*.*


  ubuntu:
    name: "Ubuntu ${{matrix.desc}}"
    strategy:
      fail-fast: false
      matrix:
        include:
          - desc: Debug gcc7/C++14 llvm9 py2.7 oiio2.3 exr2.4 sse4 boost1.65 exr2.4
            nametag: linux-debug-gcc7-llvm9
            os: ubuntu-20.04
            cxx_compiler: g++-7
            cxx_std: 14
            openexr_ver: v2.4.3
            openimageio_ver: v2.4.13.0
            pybind11_ver: v2.6.2
            python_ver: 2.7
            simd: sse4.2
            setenvs: export CMAKE_BUILD_TYPE=Debug
                            LLVM_VERSION=9.0.0
                            PUGIXML_VERSION=v1.9
                            CTEST_TEST_TIMEOUT=240
          - desc: gcc10/C++17 llvm10 oiio-release boost1.65 exr2.5 avx2
            nametag: linux-2021ish-gcc10-llvm10
            os: ubuntu-20.04
            cxx_compiler: g++-10
            cxx_std: 17
            fmt_ver: 7.0.1
            openexr_ver: v2.5.6
            openimageio_ver: release
            pybind11_ver: v2.8.1
            # python_ver: 2.7   FIXME
            simd: avx2,f16c
            setenvs: export LLVM_VERSION=10.0.0
                            OPENIMAGEIO_CMAKE_FLAGS="-DBUILD_FMT_VERSION=7.0.1"
                            PUGIXML_VERSION=v1.10
<<<<<<< HEAD
          - desc: latest releases gcc11/C++17 llvm15 boost1.71 exr3.1 py3.9 avx2 batch-b16avx512
=======
          - desc: latest releases gcc11/C++17 llvm13 boost1.71 exr3.2 py3.9 avx2 batch-b16avx512
>>>>>>> 3567aac5
            nametag: linux-latest-releases
            os: ubuntu-22.04
            cxx_compiler: g++-11
            cxx_std: 17
            fmt_ver: 10.1.0
            openexr_ver: v3.2.1
            openimageio_ver: master
            pybind11_ver: v2.10.0
            python_ver: "3.10"
            simd: avx2,f16c
            batched: b8_AVX2,b8_AVX512,b16_AVX512
            setenvs: export LLVM_VERSION=15.0.6
                            LLVM_DISTRO_NAME=ubuntu-18.04
                            OPENCOLORIO_VERSION=v2.2.0
                            PUGIXML_VERSION=v1.13
          - desc: bleeding edge gcc12/C++17 llvm16 oiio/ocio/exr/pybind-master boost1.71 py3.10 avx2 batch-b16avx512
            nametag: linux-bleeding-edge
            os: ubuntu-22.04
            cxx_compiler: g++-12
            cxx_std: 17
            fmt_ver: master
            openexr_ver: main
            openimageio_ver: master
            pybind11_ver: master
            python_ver: "3.10"
            simd: avx2,f16c
            batched: b8_AVX2,b8_AVX512,b16_AVX512
            setenvs: export LLVM_VERSION=16.0.4
                            LLVM_DISTRO_NAME=ubuntu-22.04
                            OPENCOLORIO_VERSION=main
                            PUGIXML_VERSION=master
          - desc: clang14/C++17 llvm14 boost1.71 exr3.1 py3.8 avx2 batch-b16avx512
            nametag: linux-latest-releases-clang
            os: ubuntu-20.04
            cxx_compiler: clang++
            cc_compiler: clang
            cxx_std: 17
            fmt_ver: 8.1.1
            openexr_ver: v3.1.7
            openimageio_ver: master
            pybind11_ver: v2.9.2
            python_ver: 3.8
            simd: avx2,f16c
            batched: b8_AVX2,b8_AVX512,b16_AVX512
            setenvs: export LLVM_VERSION=14.0.0
                            LLVM_DISTRO_NAME=ubuntu-18.04
                            OPENCOLORIO_VERSION=v2.1.2
                            PUGIXML_VERSION=v1.11.4

    runs-on: ${{matrix.os}}
    env:
      CXX: ${{matrix.cxx_compiler}}
      CC: ${{matrix.cc_compiler}}
      CMAKE_CXX_STANDARD: ${{matrix.cxx_std}}
      FMT_VERSION: ${{matrix.fmt_ver}}
      OPENEXR_VERSION: ${{matrix.openexr_ver}}
      OPENIMAGEIO_VERSION: ${{matrix.openimageio_ver}}
      PYBIND11_VERSION: ${{matrix.pybind11_ver}}
      PYTHON_VERSION: ${{matrix.python_ver}}
      USE_BATCHED: ${{matrix.batched}}
      USE_SIMD: ${{matrix.simd}}
    steps:
      # We would like to use harden-runner, but it flags too many false
      # positives, every time we download a dependency. We should use it only
      # on CI runs where we are producing artifacts that users might rely on.
      # - name: Harden Runner
      #   uses: step-security/harden-runner@248ae51c2e8cc9622ecf50685c8bf7150c6e8813 # v1.4.3
      #   with:
      #     egress-policy: audit # TODO: change to 'egress-policy: block' after couple of runs
      - uses: actions/checkout@2541b1294d2704b0964813337f33b291d3f8596b # v3.0.2
      - name: Prepare ccache timestamp
        id: ccache_cache_keys
        run: echo "::set-output name=date::`date -u +'%Y-%m-%dT%H:%M:%SZ'`"
      - name: ccache
        id: ccache
        uses: actions/cache@c3f1317a9e7b1ef106c153ac8c0f00fed3ddbc0d # v3.0.4
        with:
          path: /tmp/ccache
          key: ${{github.job}}-${{matrix.nametag}}-${{steps.ccache_cache_keys.outputs.date}}
          restore-keys: ${{github.job}}-${{matrix.nametag}}-
      - name: Build setup
        run: |
            ${{matrix.setenvs}}
            src/build-scripts/ci-startup.bash
      - name: Dependencies
        run: |
            ${{matrix.depcmds}}
            src/build-scripts/gh-installdeps.bash
      - name: Build
        run: src/build-scripts/ci-build.bash
      - name: Testsuite
        if: matrix.skip_tests != '1'
        run: src/build-scripts/ci-test.bash
      - uses: actions/upload-artifact@3cea5372237819ed00197afe530f5a7ea3e805c8 # v3.1.0
        if: failure()
        with:
          name: osl-${{github.job}}-${{matrix.nametag}}
          path: |
            build/*.cmake
            build/CMake*
            build/testsuite/*/*.*


  macos:
    name: "${{matrix.os}} appleclang${{matrix.aclang}}/C++${{matrix.cxx_std}} py${{matrix.python_ver}} ${{matrix.desc}}"
    strategy:
      fail-fast: false
      matrix:
        include:
          - desc: MacOS-11
            os: macos-11
            nametag: macos11-py39
            cc_compiler: /usr/local/opt/llvm@14/bin/clang
            cxx_compiler: /usr/local/opt/llvm@14/bin/clang++
            cxx_std: 17
            python_ver: "3.10"
            aclang: 13
            setenvs: export LLVMBREWVER="@14" DO_BREW_UPDATE=1
                            OPENIMAGEIO_VERSION=release
                            QT_BREW_VERSION="@5"
          - desc: MacOS-12
            os: macos-12
            nametag: macos12-p310
            cc_compiler: /usr/local/opt/llvm@15/bin/clang
            cxx_compiler: /usr/local/opt/llvm@15/bin/clang++
            cxx_std: 17
            python_ver: "3.10"
            aclang: 13
            setenvs: export LLVMBREWVER="@15" DO_BREW_UPDATE=1
                            OPENIMAGEIO_VERSION=master
          - desc: MacOS-13
            os: macos-13
            nametag: macos13-p311
            cc_compiler: /usr/local/opt/llvm@15/bin/clang
            cxx_compiler: /usr/local/opt/llvm@15/bin/clang++
            cxx_std: 17
            python_ver: "3.11"
            aclang: 14
            setenvs: export LLVMBREWVER="@15" DO_BREW_UPDATE=1
                            OPENIMAGEIO_VERSION=master

    runs-on: ${{matrix.os}}
    env:
      CXX: ${{matrix.cxx_compiler}}
      CC: ${{matrix.cc_compiler}}
      CMAKE_CXX_STANDARD: ${{matrix.cxx_std}}
      PYTHON_VERSION: ${{matrix.python_ver}}
      OPENIMAGEIO_VERSION: ${{matrix.openimageio_ver}}
    steps:
      - uses: actions/checkout@2541b1294d2704b0964813337f33b291d3f8596b # v3.0.2
      - name: Prepare ccache timestamp
        id: ccache_cache_keys
        run: echo "::set-output name=date::`date -u +'%Y-%m-%dT%H:%M:%SZ'`"
      - name: ccache
        id: ccache
        uses: actions/cache@c3f1317a9e7b1ef106c153ac8c0f00fed3ddbc0d # v3.0.4
        with:
          path: /Users/runner/.ccache
          key: ${{github.job}}-${{matrix.nametag}}-${{steps.ccache_cache_keys.outputs.date}}
          restore-keys: ${{github.job}}-${{matrix.nametag}}-
      - name: Build setup
        run: |
            ${{matrix.setenvs}}
            src/build-scripts/ci-startup.bash
      - name: Dependencies
        run: |
            source src/build-scripts/install_homebrew_deps.bash
            if [[ "$OPENIMAGEIO_VERSION" != "" ]] ; then \
                OPENIMAGEIO_CMAKE_FLAGS="-DOIIO_BUILD_TESTS=0 -DUSE_OPENGL=0" ; \
                source src/build-scripts/build_openimageio.bash ; \
            else \
                brew install --display-times -q openimageio ; \
                PYTHONPATH=$PYTHONPATH:/usr/local/python${PYTHON_VERSION}/site-packages ; \
            fi
            src/build-scripts/save-env.bash
      - name: Build
        run: |
            src/build-scripts/ci-build.bash
      - name: Testsuite
        run: src/build-scripts/ci-test.bash
      - uses: actions/upload-artifact@3cea5372237819ed00197afe530f5a7ea3e805c8 # v3.1.0
        if: failure()
        with:
          name: osl-${{github.job}}-${{matrix.nametag}}
          path: |
            build/*.cmake
            build/CMake*
            build/testsuite/*/*.*<|MERGE_RESOLUTION|>--- conflicted
+++ resolved
@@ -334,11 +334,7 @@
             setenvs: export LLVM_VERSION=10.0.0
                             OPENIMAGEIO_CMAKE_FLAGS="-DBUILD_FMT_VERSION=7.0.1"
                             PUGIXML_VERSION=v1.10
-<<<<<<< HEAD
-          - desc: latest releases gcc11/C++17 llvm15 boost1.71 exr3.1 py3.9 avx2 batch-b16avx512
-=======
-          - desc: latest releases gcc11/C++17 llvm13 boost1.71 exr3.2 py3.9 avx2 batch-b16avx512
->>>>>>> 3567aac5
+          - desc: latest releases gcc11/C++17 llvm15 boost1.71 exr3.2 py3.9 avx2 batch-b16avx512
             nametag: linux-latest-releases
             os: ubuntu-22.04
             cxx_compiler: g++-11

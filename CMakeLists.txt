cmake_minimum_required (VERSION 3.2.2)
cmake_policy (SET CMP0048 NEW)  # Allow VERSION specifier in project()
project (OSL
         VERSION 1.9.1
         LANGUAGES CXX C)
set (PROJ_NAME ${PROJECT_NAME})    # short name
string (TOLOWER ${PROJ_NAME} PROJ_NAME_LOWER)  # short name lower case
set (PROJECT_VERSION_RELEASE_TYPE "dev")   # "dev", "betaX", "RCY", ""
set (${PROJECT_NAME}_VERSION_RELEASE_TYPE ${PROJECT_VERSION_RELEASE_TYPE})
set (PROJECT_COPYRIGHTYEARS "2008-2017")
set (PROJECT_AUTHORS "Sony Pictures Imageworks, et al")
set (PROJECT_URL "")

set (PROJECT_VERSION_MAJORMINOR
     "${PROJECT_VERSION_MAJOR}.${PROJECT_VERSION_MINOR}")
message (STATUS "Building ${PROJECT_NAME} ${PROJECT_VERSION}")
message (STATUS "CMake version is ${CMAKE_VERSION}")
cmake_policy (SET CMP0017 NEW)  # Prefer files from the CMake module directory when including from there.
cmake_policy (SET CMP0025 NEW)  # Detect AppleClang for new CMake
cmake_policy (SET CMP0046 OLD)  # Don't error on non-existent dependency in add_dependencies.
set (CMAKE_ALLOW_LOOSE_LOOP_CONSTRUCTS TRUE)

# Deprecated names
set (OSL_LIBRARY_VERSION_PATCH ${PROJECT_VERSION_PATCH})
set (OSL_LIBRARY_VERSION_MINOR ${PROJECT_VERSION_MINOR})
set (OSL_LIBRARY_VERSION_MAJOR ${PROJECT_VERSION_MAJOR})
set (OSL_LIBRARY_VERSION_RELEASE_TYPE ${PROJECT_VERSION_RELEASE_TYPE})

# Version of the OSO file format and instruction set
set (OSO_FILE_VERSION_MAJOR 1)
set (OSO_FILE_VERSION_MINOR 0)

if (VERBOSE)
    message (STATUS "Project source dir = ${PROJECT_SOURCE_DIR}")
endif ()
message (STATUS "Project build dir   = ${CMAKE_BINARY_DIR}")
message (STATUS "Project install dir = ${CMAKE_INSTALL_PREFIX}")

if ("${PROJECT_SOURCE_DIR}" STREQUAL "${CMAKE_BINARY_DIR}")
    message (FATAL_ERROR "Not allowed to run in-source build!")
endif ()

if (NOT CMAKE_BUILD_TYPE)
    set (CMAKE_BUILD_TYPE "Release")
endif ()
if (CMAKE_BUILD_TYPE STREQUAL "Debug")
    set (DEBUGMODE ON)
endif ()

option (CMAKE_USE_FOLDERS "Use the FOLDER target property to organize targets into folders." ON)
mark_as_advanced (CMAKE_USE_FOLDERS)
if (CMAKE_USE_FOLDERS)
    set_property (GLOBAL PROPERTY USE_FOLDERS ON)
endif ()

include (GNUInstallDirs)

set (CMAKE_MODULE_PATH
     "${PROJECT_SOURCE_DIR}/src/cmake/modules"
     "${PROJECT_SOURCE_DIR}/src/cmake")

include (platform)
include (compiler)   # All the C++ and compiler related options live here


## enable RTTI
##   NOTE: LLVM builds without RTTI by default so beware
##   if you find the need to turn this on, to use OSL in a
##   project that requires RTTI for example, you need to build
##   LLVM with RRTI, otherwise OSL classes extending LLVM ones
##   will cause linker errors.
set (ENABLERTTI OFF CACHE BOOL "Build with RTTI. Requires a LLVM build with RTTI enabled.")
if (NOT ENABLERTTI)
    if (MSVC)
        set ( CMAKE_CXX_FLAGS "${CMAKE_CXX_FLAGS} /GR-" )
    else ()
        set ( CMAKE_CXX_FLAGS "${CMAKE_CXX_FLAGS} -fno-rtti" )
    endif()
endif()


<<<<<<< HEAD

set (VERBOSE OFF CACHE BOOL "Print lots of messages while compiling")
set (OSL_BUILD_TESTS ON CACHE BOOL "Build the unit tests, testshade, testrender")
set (BUILDSTATIC OFF CACHE BOOL "Build static library instead of shared")
set (HIDE_SYMBOLS OFF CACHE BOOL "Hide symbols not in the public API")
set (USE_EXTERNAL_PUGIXML OFF CACHE BOOL
     "Use an externally built shared library version of the pugixml library")
set (PUGIXML_HOME "" CACHE STRING "Hint about where to find external PugiXML library")
set (USE_LLVM_BITCODE ON CACHE BOOL "Generated embedded LLVM bitcode")
set (USE_PARTIO ON CACHE BOOL "Use Partio if found")
=======
option (VERBOSE "Print lots of messages while compiling" OFF)
set (${PROJ_NAME}_NAMESPACE ${PROJECT_NAME} CACHE STRING "Customized outer namespace base name (version will be added)")
option (OSL_BUILD_TESTS "Build the unit tests, testshade, testrender" ON)
if (WIN32)
    option (USE_LLVM_BITCODE "Generate embedded LLVM bitcode" OFF)
else ()
    option (USE_LLVM_BITCODE "Generate embedded LLVM bitcode" ON)
endif ()
option (USE_PARTIO "Use Partio if found" ON)
>>>>>>> 0c6e5571
set (PARTIO_HOME "" CACHE STRING "Search path for Partio components")
option (USE_EXTERNAL_PUGIXML "Use an externally built shared library version of the pugixml library" OFF)
set (PUGIXML_HOME "" CACHE STRING "Hint about where to find external PugiXML library")
option (USE_FAST_MATH "Use fast math approximations (if no, then use system math library)" ON)
option (OSL_BUILD_PLUGINS "Bool OSL plugins, for example OIIO plugin" ON)
option (USE_BOOST_WAVE "Use Boost Wave for C preprocessor (alternative is to use clang)" OFF)


# set (USE_OIIO_STATIC ON CACHE BOOL "If OIIO is built static")
# if (USE_OIIO_STATIC)
#     add_definitions ("-DOIIO_STATIC_BUILD=1")
# endif ()

set (OSL_NO_DEFAULT_TEXTURESYSTEM OFF CACHE BOOL "Do not use create a raw OIIO::TextureSystem")
if (OSL_NO_DEFAULT_TEXTURESYSTEM)
    add_definitions ("-DOSL_NO_DEFAULT_TEXTURESYSTEM=1")
endif ()

if (USE_FAST_MATH)
    add_definitions ("-DOSL_FAST_MATH=1")
else ()
    add_definitions ("-DOSL_FAST_MATH=0")
endif ()


# Set the default namespace
set (PROJ_NAMESPACE "${${PROJ_NAME}_NAMESPACE}")
set (PROJ_NAMESPACE_V "${PROJ_NAMESPACE}_v${PROJECT_VERSION_MAJOR}_${PROJECT_VERSION_MINOR}")
message(STATUS "Setting Namespace to: ${PROJ_NAMESPACE_V}")

include (util_macros)
include (externalpackages)
include (flexbison)
include (install)          # installation options all implemented here

include_directories (
    BEFORE
    "${CMAKE_SOURCE_DIR}/src/include"
    "${CMAKE_BINARY_DIR}/include"
  )




###########################################################################


# We want CTest for testing
# N.B. This needs to be added before any of the subdirectories, or
# their add_test commands will not register.
include (CTest)


# Tell CMake to process the sub-directories
add_subdirectory (src/include)
add_subdirectory (src/liboslcomp)
add_subdirectory (src/liboslquery)
add_subdirectory (src/liboslexec)
add_subdirectory (src/liboslnoise)

add_subdirectory (src/oslc)
add_subdirectory (src/oslinfo)

if (OSL_BUILD_TESTS)
add_subdirectory (src/testshade)
add_subdirectory (src/testrender)
endif ()

if (OSL_BUILD_PLUGINS)
add_subdirectory (src/osl.imageio)
endif ()

add_subdirectory (src/shaders)
add_subdirectory (src/shaders/MaterialX)

if (INSTALL_DOCS)
add_subdirectory (src/doc)
endif ()



#########################################################################
# Testing

# Make a build/platform/testsuite directory, and copy the master runtest.py
# there. The rest is up to the tests themselves.
file (MAKE_DIRECTORY "${CMAKE_BINARY_DIR}/testsuite")
add_custom_command (OUTPUT "${CMAKE_BINARY_DIR}/testsuite/runtest.py"
                    COMMAND ${CMAKE_COMMAND} -E copy_if_different
                        "${CMAKE_SOURCE_DIR}/testsuite/runtest.py"
                        "${CMAKE_BINARY_DIR}/testsuite/runtest.py"
                    MAIN_DEPENDENCY "${CMAKE_SOURCE_DIR}/testsuite/runtest.py")
add_custom_target ( CopyFiles ALL DEPENDS "${CMAKE_BINARY_DIR}/testsuite/runtest.py" )

macro ( TESTSUITE )
    cmake_parse_arguments (_ats "" "LABEL" "" ${ARGN})
    # If there was a FOUNDVAR param specified and that variable name is
    # not defined, mark the test as broken.
    if (_ats_FOUNDVAR AND NOT ${_ats_FOUNDVAR})
        set (_ats_LABEL "broken")
    endif ()
    # Add the tests if all is well.
    set (ALL_TEST_LIST "")
    foreach (_testname ${_ats_UNPARSED_ARGUMENTS})
        set (_testsrcdir "${CMAKE_SOURCE_DIR}/testsuite/${_testname}")
        set (_testdir "${CMAKE_BINARY_DIR}/testsuite/${_testname}")
        if (_ats_LABEL MATCHES "broken")
            set (_testname "${_testname}-broken")
        endif ()
        set (_runtest python "${CMAKE_BINARY_DIR}/testsuite/runtest.py"
                             ${_testdir} ${_extra_test_args})
        if (MSVC_IDE)
            set (_runtest ${_runtest} --devenv-config $<CONFIGURATION>
                                      --solution-path "${CMAKE_BINARY_DIR}" )
        endif ()

        file (MAKE_DIRECTORY "${_testdir}")

        # Run the test unoptimized, unless it's a "render_*" or "oslinfo_*"
        # test, which we don't bother testing unoptimized.
        if (NOT _testname MATCHES "^render" AND
            NOT _testname MATCHES "^oslinfo" AND
            NOT _testname MATCHES "^getattribute-shader" AND
            NOT EXISTS "${_testsrcdir}/OPTIMIZEONLY")
          set (_env TESTSHADE_OPT=0 OPENIMAGEIOHOME=${OPENIMAGEIOHOME})
          add_test ( NAME ${_testname}
                     COMMAND env ${_env} ${_runtest} )
        endif ()
        # Run the same test again with aggressive -O2 runtime
        # optimization, triggered by setting TESTSHADE_OPT env variable
        set (_env TESTSHADE_OPT=2 OPENIMAGEIOHOME=${OPENIMAGEIOHOME})
        set (ALL_TEST_LIST "${ALL_TEST_LIST} ${_testname}")
        add_test ( NAME ${_testname}.opt
                   COMMAND env ${_env} ${_runtest} )
    endforeach ()
    if (VERBOSE)
        message (STATUS "Added tests: ${ALL_TEST_LIST}")
    endif ()
endmacro ()

if (OSL_BUILD_TESTS)
# List all the individual testsuite tests here, except those that need
# special installed tests.
TESTSUITE ( and-or-not-synonyms aastep arithmetic array array-derivs array-range
            blackbody blendmath breakcont
            bug-array-heapoffsets
            bug-locallifetime bug-outputinit bug-param-duplicate bug-peep
            cellnoise closure closure-array color comparison
            compile-buffer
            component-range const-array-params const-array-fill
            debugnan debug-uninit
            derivs derivs-muldiv-clobber
            draw_string
            error-dupes exit exponential
            fprintf
            function-earlyreturn function-simple function-outputelem
            geomath getattribute-camera getattribute-shader
            getsymbol-nonheap gettextureinfo
            group-outputs groupstring
            hash hashnoise hex hyperb
            ieee_fp if incdec initops intbits isconnected isconstant
            layers layers-Ciassign layers-entry layers-lazy
            layers-nonlazycopy layers-repeatedoutputs
            linearstep
            logic loop matrix message
            mergeinstances-nouserdata mergeinstances-vararray
            metadata-braces miscmath missing-shader
            noise noise-cell
            noise-gabor noise-gabor2d-filter noise-gabor3d-filter
            noise-perlin noise-uperlin noise-simplex noise-usimplex
            pnoise pnoise-cell pnoise-gabor pnoise-perlin pnoise-uperlin
            operator-overloading
            oslc-comma oslc-D
            oslc-err-arrayindex oslc-err-closuremul
            oslc-err-format oslc-err-intoverflow
            oslc-err-noreturn oslc-err-notfunc
            oslc-err-outputparamvararray oslc-err-paramdefault
            oslc-err-struct-array-init oslc-err-struct-ctr
            oslc-err-struct-dup
            oslc-warn-commainit
            oslc-variadic-macro
            oslc-version
            oslinfo-arrayparams oslinfo-colorctrfloat
            oslinfo-metadata oslinfo-noparams
            osl-imageio
            paramval-floatpromotion
            printf-whole-array
            raytype raytype-specialized reparam
            render-background render-bumptest
            render-cornell render-furnace-diffuse
            render-microfacet render-oren-nayar render-veachmis render-ward
            select shortcircuit spline splineinverse
            spline-boundarybug spline-derivbug
            string
            struct struct-array struct-array-mixture
            struct-err struct-init-copy
            struct-isomorphic-overload struct-layers
            struct-operator-overload struct-return struct-with-array
            struct-nested struct-nested-assign struct-nested-deep
            ternary
            testshade-expr
            texture-alpha texture-blur texture-connected-options
            texture-derivs texture-errormsg
            texture-firstchannel texture-interp
            texture-missingcolor texture-simple
            texture-smallderivs texture-swirl texture-udim
            texture-width texture-withderivs texture-wrap
            trailing-commas
            transitive-assign
            transform transformc trig typecast
            unknown-instruction
            vararray-connect vararray-default
            vararray-deserialize vararray-param
            vecctr vector
            wavelength_color xml )

# Only run field3d-related tests if the local OIIO was built with f3d support.
EXECUTE_PROCESS ( COMMAND ${OPENIMAGEIO_BIN}/oiiotool --help
                  OUTPUT_VARIABLE oiiotool_help )
if (oiiotool_help MATCHES "field3d")
    TESTSUITE ( texture-field3d )
endif()

# Only run pointcloud tests if Partio is found
if (PARTIO_FOUND)
    TESTSUITE ( pointcloud pointcloud-fold )
endif ()

# FIXME: still working on MaterialX testsuite
# add_subdirectory(testsuite/MaterialX)

endif (OSL_BUILD_TESTS)



#########################################################################
# Packaging
set (CPACK_PACKAGE_VERSION_MAJOR ${PROJECT_VERSION_MAJOR})
set (CPACK_PACKAGE_VERSION_MINOR ${PROJECT_VERSION_MINOR})
set (CPACK_PACKAGE_VERSION_PATCH ${PROJECT_VERSION_PATCH})
# "Vendor" is only used in copyright notices, so we use the same thing that
# the rest of the copyright notices say.
set (CPACK_PACKAGE_VENDOR ${PROJECT_AUTHORS})
set (CPACK_PACKAGE_DESCRIPTION_SUMMARY "OpenShadingLanguage is...")
set (CPACK_PACKAGE_DESCRIPTION_FILE "${PROJECT_SOURCE_DIR}/src/doc/Description.txt")
set (CPACK_PACKAGE_FILE_NAME ${PROJECT_NAME}-${PROJECT_VERSION_MAJOR}.${PROJECT_VERSION_MINOR}.${PROJECT_VERSION_PATCH}-${platform})
file (COPY "${PROJECT_SOURCE_DIR}/LICENSE" DESTINATION "${CMAKE_BINARY_DIR}")
file (RENAME "${CMAKE_BINARY_DIR}/LICENSE" "${CMAKE_BINARY_DIR}/License.txt")
set (CPACK_RESOURCE_FILE_LICENSE "${CMAKE_BINARY_DIR}/License.txt")
file (COPY "${PROJECT_SOURCE_DIR}/README.md" DESTINATION "${CMAKE_BINARY_DIR}")
file (RENAME "${CMAKE_BINARY_DIR}/README.md" "${CMAKE_BINARY_DIR}/Readme.txt")
set (CPACK_RESOURCE_FILE_README "${CMAKE_BINARY_DIR}/Readme.txt")
set (CPACK_RESOURCE_FILE_WELCOME "${PROJECT_SOURCE_DIR}/src/doc/Welcome.txt")
#set (CPACK_PACKAGE_EXECUTABLES I'm not sure what this is for)
#set (CPACK_STRIP_FILES Do we need this?)
if (${CMAKE_SYSTEM_NAME} STREQUAL "Linux")
    set (CPACK_GENERATOR "TGZ;STGZ;RPM;DEB")
    set (CPACK_SOURCE_GENERATOR "TGZ")
endif ()
if (APPLE)
    set (CPACK_GENERATOR "TGZ;STGZ;PackageMaker")
    set (CPACK_SOURCE_GENERATOR "TGZ")
endif ()
set (CPACK_SOURCE_PACKAGE_FILE_NAME ${PROJECT_NAME}-${PROJECT_VERSION_MAJOR}.${PROJECT_VERSION_MINOR}.${PROJECT_VERSION_PATCH}-source)
#set (CPACK_SOURCE_STRIP_FILES ...FIXME...)
set (CPACK_SOURCE_IGNORE_FILES ".*~")
include (CPack)<|MERGE_RESOLUTION|>--- conflicted
+++ resolved
@@ -79,18 +79,6 @@
 endif()
 
 
-<<<<<<< HEAD
-
-set (VERBOSE OFF CACHE BOOL "Print lots of messages while compiling")
-set (OSL_BUILD_TESTS ON CACHE BOOL "Build the unit tests, testshade, testrender")
-set (BUILDSTATIC OFF CACHE BOOL "Build static library instead of shared")
-set (HIDE_SYMBOLS OFF CACHE BOOL "Hide symbols not in the public API")
-set (USE_EXTERNAL_PUGIXML OFF CACHE BOOL
-     "Use an externally built shared library version of the pugixml library")
-set (PUGIXML_HOME "" CACHE STRING "Hint about where to find external PugiXML library")
-set (USE_LLVM_BITCODE ON CACHE BOOL "Generated embedded LLVM bitcode")
-set (USE_PARTIO ON CACHE BOOL "Use Partio if found")
-=======
 option (VERBOSE "Print lots of messages while compiling" OFF)
 set (${PROJ_NAME}_NAMESPACE ${PROJECT_NAME} CACHE STRING "Customized outer namespace base name (version will be added)")
 option (OSL_BUILD_TESTS "Build the unit tests, testshade, testrender" ON)
@@ -100,7 +88,6 @@
     option (USE_LLVM_BITCODE "Generate embedded LLVM bitcode" ON)
 endif ()
 option (USE_PARTIO "Use Partio if found" ON)
->>>>>>> 0c6e5571
 set (PARTIO_HOME "" CACHE STRING "Search path for Partio components")
 option (USE_EXTERNAL_PUGIXML "Use an externally built shared library version of the pugixml library" OFF)
 set (PUGIXML_HOME "" CACHE STRING "Hint about where to find external PugiXML library")

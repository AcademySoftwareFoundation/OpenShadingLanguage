--- conflicted
+++ resolved
@@ -38,43 +38,17 @@
       fail-fast: false
       matrix:
         include:
-<<<<<<< HEAD
-          - desc: gcc6/C++14 llvm9 py2.7 exr2.4 oiio2.3 sse2
-            nametag: linux-vfx2020
-            runner: ubuntu-latest
-            container: aswftesting/ci-osl:2019-clang9
-            vfxyear: 2019
-            cxx_std: 14
-            openexr_ver: v2.4.3
-            openimageio_ver: v2.4.13.0
-            python_ver: 2.7
-            pybind11_ver: v2.4.2
-            setenvs: export CMAKE_VERSION=3.15.5
-          - desc: clang9/C++14 llvm9 oiio-release avx2 exr2.4 py2.7
-            nametag: linux-clang9-llvm9
-            runner: ubuntu-20.04
-            container: aswftesting/ci-osl:2019-clang9
-            vfxyear: 2019
-            cc_compiler: clang
-            cxx_compiler: clang++
-            cxx_std: 14
-            openexr_ver: v2.4.3
-            openimageio_ver: release
-            python_ver: 2.7
-            # pybind11_ver: v2.9.0
-            simd: avx
-            setenvs: export CMAKE_VERSION=3.15.5
-          - desc: gcc6/C++14 llvm10 py3.7 exr2.4 oiio2.2 sse4
-            nametag: linux-vfx2020
-            runner: ubuntu-latest
-            container: aswftesting/ci-osl:2020
-            vfxyear: 2020
-            cxx_std: 14
+          - desc: gcc9/C++17 llvm11 py3.7 exr2.5 oiio2.3 sse4 batch-b8avx2
+            nametag: linux-vfx2021
+            runner: ubuntu-latest
+            container: aswftesting/ci-osl:2021-clang11
+            vfxyear: 2021
+            cxx_std: 17
             openimageio_ver: v2.4.13.0
             python_ver: 3.7
-            pybind11_ver: v2.5.0
+            pybind11_ver: v2.7.0
             simd: sse4.2
-            setenvs: export CONAN_LLVM_VERSION=10.0.1
+            batched: b8_AVX2_noFMA
           - desc: gcc9/C++17 llvm11 py3.7 exr2.5 oiio2.3 sse2 batch-b4sse2
             nametag: linux-vfx2021
             runner: ubuntu-latest
@@ -86,20 +60,6 @@
             pybind11_ver: v2.7.0
             simd: sse2
             batched: b4_SSE2
-          - desc: gcc9/C++17 llvm11 py3.7 exr2.5 oiio2.3 avx2 batch-b8avx2
-=======
-          - desc: gcc9/C++17 llvm11 py3.7 exr2.5 oiio2.3 sse4 batch-b8avx2
->>>>>>> 28b71e7c
-            nametag: linux-vfx2021
-            runner: ubuntu-latest
-            container: aswftesting/ci-osl:2021-clang11
-            vfxyear: 2021
-            cxx_std: 17
-            openimageio_ver: v2.4.13.0
-            python_ver: 3.7
-            pybind11_ver: v2.7.0
-            simd: sse4.2
-            batched: b8_AVX2_noFMA
           - desc: gcc9/C++17 llvm13 py3.9 exr3.1 oiio-rel avx2
             nametag: linux-vfx2022
             runner: ubuntu-latest

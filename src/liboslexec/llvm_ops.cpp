/*
Copyright (c) 2009-2010 Sony Pictures Imageworks Inc., et al.
All Rights Reserved.

Redistribution and use in source and binary forms, with or without
modification, are permitted provided that the following conditions are
met:
* Redistributions of source code must retain the above copyright
  notice, this list of conditions and the following disclaimer.
* Redistributions in binary form must reproduce the above copyright
  notice, this list of conditions and the following disclaimer in the
  documentation and/or other materials provided with the distribution.
* Neither the name of Sony Pictures Imageworks nor the names of its
  contributors may be used to endorse or promote products derived from
  this software without specific prior written permission.
THIS SOFTWARE IS PROVIDED BY THE COPYRIGHT HOLDERS AND CONTRIBUTORS
"AS IS" AND ANY EXPRESS OR IMPLIED WARRANTIES, INCLUDING, BUT NOT
LIMITED TO, THE IMPLIED WARRANTIES OF MERCHANTABILITY AND FITNESS FOR
A PARTICULAR PURPOSE ARE DISCLAIMED. IN NO EVENT SHALL THE COPYRIGHT
OWNER OR CONTRIBUTORS BE LIABLE FOR ANY DIRECT, INDIRECT, INCIDENTAL,
SPECIAL, EXEMPLARY, OR CONSEQUENTIAL DAMAGES (INCLUDING, BUT NOT
LIMITED TO, PROCUREMENT OF SUBSTITUTE GOODS OR SERVICES; LOSS OF USE,
DATA, OR PROFITS; OR BUSINESS INTERRUPTION) HOWEVER CAUSED AND ON ANY
THEORY OF LIABILITY, WHETHER IN CONTRACT, STRICT LIABILITY, OR TORT
(INCLUDING NEGLIGENCE OR OTHERWISE) ARISING IN ANY WAY OUT OF THE USE
OF THIS SOFTWARE, EVEN IF ADVISED OF THE POSSIBILITY OF SUCH DAMAGE.
*/

/*

This file contains implementations of shadeops that will be used to JIT
LLVM code.  This file will be compiled by llvm-gcc, turned into LLVM IR,
which will be used to "seed" the LLVM JIT engine at runtime.  This is
*much* easier than creating LLVM IR directly (see llvm_instance.cpp for
examples), as you are just coding in C++, but there are some rules:

* Shadeop implementations MUST be named: osl_NAME_{args} where NAME is
  the traditional name of the oso shadeop, and {args} is the
  concatenation of type codes for all args including the return value --
  f/i/v/m/s for float/int/triple/matrix/string that don't have
  derivatives, and df/dv/dm for duals (values with derivatives).
  (Special case: x for 'void' return value.)

* Shadeops that return a string, int, or float without derivatives, just
  return the value directly.  Shadeops that "return" a float with
  derivatives, or an aggregate type (color, point/vector/normal, or
  matrix), will be "void" functions, and their first argument is a
  pointer to where the "return value" should go.

* Argument passing: int and float (without derivs) are passed as int and
  float.  Aggregates (color/point/vector/normal/matrix), arrays of any
  types, or floats with derivatives are passed as a void* and to their
  memory location you need to cast appropriately.  Strings are passed as
  char*, but they are always the characters of 'ustring' objects, so are
  unique.  See the handy USTR, MAT, VEC, DFLOAT, DVEC macros for
  handy/cheap casting of those void*'s to references to ustring&,
  Matrix44&, Vec3&, Dual2<float>&, and Dual2<Vec3>, respectively.

* You must provide all allowable polymorphic and derivative combinations!
  Remember that string, int, and matrix can't have a derivative, so
  there's no need to do the dm/ds/di combinations.  Furthermore, if the
  function returns an int, string, or matrix, there's no need to worry
  about derivs of the arguments, either.  (Upstream it will recognize
  that if the results can't have derivs, there's no need to pass derivs
  of arguments.)

* For the special case of simple functions that operate per-component
  and have only 1 or 2 arguments and a return value of the same type,
  note the MAKE_UNARY_PERCOMPONENT_OP and MAKE_BINARY_PERCOMPONENT_OP
  macros that will populate all the polymorphic and derivative cases
  for you.

* Shadeop implementations must have 'extern "C"' declaration, through
  the OSL_SHADEOP define, that's the only way they can be "seen" by
  LLVM, given the mangling that would occur otherwise.  (This is why
  we use the _{args} suffixes to  distinguish polymorphic and
  deiv/noderiv versions.) On Windows, this defined also ensures the
  symbols are exported for LLVM to find them.

* You may use full C++, including standard library.  You may have calls
  to any other part of the OSL library software.  You may use Boost,
  Ilmbase (Vec3, Matrix44, etc.) or any other external routines.  You
  may write templates or helper functions (which do NOT need to use
  OSL_SHADEOP, since they don't need to be runtime-discoverable by LLVM.

* If you need to access non-passed globals (P, N, etc.) or make renderer
  callbacks, just make the first argument to the function a void* that
  you cast to a ShaderGlobals* and access the globals, shading
  context (sg->context), opaque renderer state (sg->renderstate), etc.

*/

#include "llvm_ops_math.h"
#include "llvm_ops_vec.h"
#include "llvm_ops_dual.h"
#include "llvm_ops_dual_vec.h"

<<<<<<< HEAD
// Some gcc versions on some platforms seem to have max_align_t missing from
// their <cstddef>. Putting this here appears to make it build cleanly on
// those platforms while not hurting anything elsewhere.
namespace {
typedef long double max_align_t;
}

#include <iostream>
#include <cstddef>
=======
>>>>>>> 8311a8e6

#ifndef OSL_NAMESPACE_ENTER
#define OSL_NAMESPACE_ENTER
#endif
#ifndef OSL_NAMESPACE_EXIT
#define OSL_NAMESPACE_EXIT
#endif
#include "OSL/shaderglobals.h"


#ifdef OSL_COMPILING_TO_BITCODE
void * __dso_handle = 0; // necessary to avoid linkage issues in bitcode
#endif


// Handy re-casting macros
#define USTR(cstr) (*((ustring *)&cstr))
#define MAT(m) (*(Matrix44 *)m)
#define VEC(v) (*(Vec3 *)v)
#define DFLOAT(x) (*(Dual2<float> *)x)
#define DVEC(x) (*(Dual2<Vec3> *)x)
#define COL(x) (*(Color3 *)x)
#define DCOL(x) (*(Dual2<Color3> *)x)


#ifndef OSL_LLVM_EXPORT
#ifdef _MSC_VER
#define OSL_LLVM_EXPORT __declspec(dllexport)
#else
#define OSL_LLVM_EXPORT __attribute__ ((visibility ("default")))
#endif
#endif

#ifndef OSL_SHADEOP
#define OSL_SHADEOP extern "C" OSL_LLVM_EXPORT
#endif


#define MAKE_UNARY_PERCOMPONENT_OP(name,floatfunc,dualfunc)         \
OSL_SHADEOP float                                                   \
osl_##name##_ff (float a)                                           \
{                                                                   \
    return floatfunc(a);                                            \
}                                                                   \
                                                                    \
OSL_SHADEOP void                                                    \
osl_##name##_dfdf (void *r, void *a)                                \
{                                                                   \
    DFLOAT(r) = dualfunc (DFLOAT(a));                               \
}                                                                   \
                                                                    \
OSL_SHADEOP void                                                    \
osl_##name##_vv (void *r_, void *a_)                                \
{                                                                   \
    Vec3 &r (VEC(r_));                                              \
    Vec3 &a (VEC(a_));                                              \
    r[0] = floatfunc (a[0]);                                        \
    r[1] = floatfunc (a[1]);                                        \
    r[2] = floatfunc (a[2]);                                        \
}                                                                   \
                                                                    \
OSL_SHADEOP void                                                    \
osl_##name##_dvdv (void *r_, void *a_)                              \
{                                                                   \
    Dual2<Vec3> &r (DVEC(r_));                                      \
    Dual2<Vec3> &a (DVEC(a_));                                      \
    /* Swizzle the Dual2<Vec3>'s into 3 Dual2<float>'s */           \
    Dual2<float> ax, ay, az;                                        \
    ax = dualfunc (Dual2<float> (a.val().x, a.dx().x, a.dy().x));   \
    ay = dualfunc (Dual2<float> (a.val().y, a.dx().y, a.dy().y));   \
    az = dualfunc (Dual2<float> (a.val().z, a.dx().z, a.dy().z));   \
    /* Now swizzle back */                                          \
    r.set (Vec3( ax.val(), ay.val(), az.val()),                     \
           Vec3( ax.dx(),  ay.dx(),  az.dx() ),                     \
           Vec3( ax.dy(),  ay.dy(),  az.dy() ));                    \
}


#define MAKE_BINARY_PERCOMPONENT_OP(name,floatfunc,dualfunc)        \
OSL_SHADEOP float osl_##name##_fff (float a, float b) {             \
    return floatfunc(a,b);                                          \
}                                                                   \
                                                                    \
OSL_SHADEOP void osl_##name##_dfdfdf (void *r, void *a, void *b) {  \
    DFLOAT(r) = dualfunc (DFLOAT(a),DFLOAT(b));                     \
}                                                                   \
                                                                    \
OSL_SHADEOP void osl_##name##_dffdf (void *r, float a, void *b) {   \
    DFLOAT(r) = dualfunc (Dual2<float>(a),DFLOAT(b));               \
}                                                                   \
                                                                    \
OSL_SHADEOP void osl_##name##_dfdff (void *r, void *a, float b) {   \
    DFLOAT(r) = dualfunc (DFLOAT(a),Dual2<float>(b));               \
}                                                                   \
                                                                    \
OSL_SHADEOP void osl_##name##_vvv (void *r_, void *a_, void *b_) {  \
    Vec3 &r (VEC(r_));                                              \
    Vec3 &a (VEC(a_));                                              \
    Vec3 &b (VEC(b_));                                              \
    r[0] = floatfunc (a[0], b[0]);                                  \
    r[1] = floatfunc (a[1], b[1]);                                  \
    r[2] = floatfunc (a[2], b[2]);                                  \
}                                                                   \
                                                                    \
OSL_SHADEOP void osl_##name##_dvdvdv (void *r_, void *a_, void *b_) \
{                                                                   \
    Dual2<Vec3> &r (DVEC(r_));                                      \
    Dual2<Vec3> &a (DVEC(a_));                                      \
    Dual2<Vec3> &b (DVEC(b_));                                      \
    /* Swizzle the Dual2<Vec3>'s into 3 Dual2<float>'s */           \
    Dual2<float> ax, ay, az;                                        \
    ax = dualfunc (Dual2<float> (a.val().x, a.dx().x, a.dy().x),    \
                   Dual2<float> (b.val().x, b.dx().x, b.dy().x));   \
    ay = dualfunc (Dual2<float> (a.val().y, a.dx().y, a.dy().y),    \
                   Dual2<float> (b.val().y, b.dx().y, b.dy().y));   \
    az = dualfunc (Dual2<float> (a.val().z, a.dx().z, a.dy().z),    \
                   Dual2<float> (b.val().z, b.dx().z, b.dy().z));   \
    /* Now swizzle back */                                          \
    r.set (Vec3( ax.val(), ay.val(), az.val()),                     \
           Vec3( ax.dx(),  ay.dx(),  az.dx() ),                     \
           Vec3( ax.dy(),  ay.dy(),  az.dy() ));                    \
}                                                                   \
                                                                    \
OSL_SHADEOP void osl_##name##_dvvdv (void *r_, void *a_, void *b_)  \
{                                                                   \
    Dual2<Vec3> a (VEC(a_));                                        \
    osl_##name##_dvdvdv (r_, &a, b_);                               \
}                                                                   \
                                                                    \
OSL_SHADEOP void osl_##name##_dvdvv (void *r_, void *a_, void *b_)  \
{                                                                   \
    Dual2<Vec3> b (VEC(b_));                                        \
    osl_##name##_dvdvdv (r_, a_, &b);                               \
}


// Mixed vec func(vec,float)
#define MAKE_BINARY_PERCOMPONENT_VF_OP(name,floatfunc,dualfunc)         \
OSL_SHADEOP void osl_##name##_vvf (void *r_, void *a_, float b) {       \
    Vec3 &r (VEC(r_));                                                  \
    Vec3 &a (VEC(a_));                                                  \
    r[0] = floatfunc (a[0], b);                                         \
    r[1] = floatfunc (a[1], b);                                         \
    r[2] = floatfunc (a[2], b);                                         \
}                                                                       \
                                                                        \
OSL_SHADEOP void osl_##name##_dvdvdf (void *r_, void *a_, void *b_)     \
{                                                                       \
    Dual2<Vec3> &r (DVEC(r_));                                          \
    Dual2<Vec3> &a (DVEC(a_));                                          \
    Dual2<float> &b (DFLOAT(b_));                                       \
    Dual2<float> ax, ay, az;                                            \
    ax = dualfunc (Dual2<float> (a.val().x, a.dx().x, a.dy().x), b);    \
    ay = dualfunc (Dual2<float> (a.val().y, a.dx().y, a.dy().y), b);    \
    az = dualfunc (Dual2<float> (a.val().z, a.dx().z, a.dy().z), b);    \
    /* Now swizzle back */                                              \
    r.set (Vec3( ax.val(), ay.val(), az.val()),                         \
           Vec3( ax.dx(),  ay.dx(),  az.dx() ),                         \
           Vec3( ax.dy(),  ay.dy(),  az.dy() ));                        \
}                                                                       \
                                                                        \
OSL_SHADEOP void osl_##name##_dvvdf (void *r_, void *a_, void *b_)      \
{                                                                       \
    Dual2<Vec3> a (VEC(a_));                                            \
    osl_##name##_dvdvdf (r_, &a, b_);                                   \
}                                                                       \
                                                                        \
OSL_SHADEOP void osl_##name##_dvdvf (void *r_, void *a_, float b_)      \
{                                                                       \
    Dual2<float> b (b_);                                                \
    osl_##name##_dvdvdf (r_, a_, &b);                                   \
}


MAKE_UNARY_PERCOMPONENT_OP (sin  , fast_sin  , fast_sin )
MAKE_UNARY_PERCOMPONENT_OP (cos  , fast_cos  , fast_cos )
MAKE_UNARY_PERCOMPONENT_OP (tan  , fast_tan  , fast_tan )
MAKE_UNARY_PERCOMPONENT_OP (asin , fast_asin , fast_asin)
MAKE_UNARY_PERCOMPONENT_OP (acos , fast_acos , fast_acos)
MAKE_UNARY_PERCOMPONENT_OP (atan , fast_atan , fast_atan)
MAKE_BINARY_PERCOMPONENT_OP(atan2, fast_atan2, fast_atan2)
MAKE_UNARY_PERCOMPONENT_OP (sinh , fast_sinh , fast_sinh)
MAKE_UNARY_PERCOMPONENT_OP (cosh , fast_cosh , fast_cosh)
MAKE_UNARY_PERCOMPONENT_OP (tanh , fast_tanh , fast_tanh)


OSL_SHADEOP void osl_sincos_fff(float x, void *s_, void *c_)
{
    fast_sincos(x, (float *)s_, (float *)c_);
}

OSL_SHADEOP void osl_sincos_dfdff(void *x_, void *s_, void *c_)
{
    Dual2<float> &x      = DFLOAT(x_);
    Dual2<float> &sine   = DFLOAT(s_);
    float        &cosine = *(float *)c_;

    float s_f, c_f;
    fast_sincos(x.val(), &s_f, &c_f);

    float xdx = x.dx(), xdy = x.dy(); // x might be aliased
    sine   = Dual2<float>(s_f,  c_f * xdx,  c_f * xdy);
    cosine = c_f;
}

OSL_SHADEOP void osl_sincos_dffdf(void *x_, void *s_, void *c_)
{
    Dual2<float> &x      = DFLOAT(x_);
    float        &sine   = *(float *)s_;
    Dual2<float> &cosine = DFLOAT(c_);

    float s_f, c_f;
    fast_sincos(x.val(), &s_f, &c_f);
    float xdx = x.dx(), xdy = x.dy(); // x might be aliased
    sine   = s_f;
    cosine = Dual2<float>(c_f, -s_f * xdx, -s_f * xdy);
}

OSL_SHADEOP void osl_sincos_dfdfdf(void *x_, void *s_, void *c_)
{
    Dual2<float> &x      = DFLOAT(x_);
    Dual2<float> &sine   = DFLOAT(s_);
    Dual2<float> &cosine = DFLOAT(c_);

    float s_f, c_f;
    fast_sincos(x.val(), &s_f, &c_f);
    float xdx = x.dx(), xdy = x.dy(); // x might be aliased
    sine   = Dual2<float>(s_f,  c_f * xdx,  c_f * xdy);
    cosine = Dual2<float>(c_f, -s_f * xdx, -s_f * xdy);
}

OSL_SHADEOP void osl_sincos_vvv(void *x_, void *s_, void *c_)
{
    for (int i = 0; i < 3; i++)
        fast_sincos(VEC(x_)[i], &VEC(s_)[i], &VEC(c_)[i]);
}

OSL_SHADEOP void osl_sincos_dvdvv(void *x_, void *s_, void *c_)
{
    Dual2<Vec3> &x      = DVEC(x_);
    Dual2<Vec3> &sine   = DVEC(s_);
    Vec3        &cosine = VEC(c_);

    for (int i = 0; i < 3; i++) {
        float s_f, c_f;
        fast_sincos(x.val()[i], &s_f, &c_f);
        float xdx = x.dx()[i], xdy = x.dy()[i]; // x might be aliased
        sine.val()[i] = s_f; sine.dx()[i] =  c_f * xdx; sine.dy()[i] =  c_f * xdy;
        cosine[i] = c_f;
    }
}

OSL_SHADEOP void osl_sincos_dvvdv(void *x_, void *s_, void *c_)
{
    Dual2<Vec3> &x      = DVEC(x_);
    Vec3        &sine   = VEC(s_);
    Dual2<Vec3> &cosine = DVEC(c_);

    for (int i = 0; i < 3; i++) {
        float s_f, c_f;
        fast_sincos(x.val()[i], &s_f, &c_f);
        float xdx = x.dx()[i], xdy = x.dy()[i]; // x might be aliased
        sine[i] = s_f;
        cosine.val()[i] = c_f; cosine.dx()[i] = -s_f * xdx; cosine.dy()[i] = -s_f * xdy;
    }
}

OSL_SHADEOP void osl_sincos_dvdvdv(void *x_, void *s_, void *c_)
{
    Dual2<Vec3> &x      = DVEC(x_);
    Dual2<Vec3> &sine   = DVEC(s_);
    Dual2<Vec3> &cosine = DVEC(c_);

    for (int i = 0; i < 3; i++) {
        float s_f, c_f;
        fast_sincos(x.val()[i], &s_f, &c_f);
        float xdx = x.dx()[i], xdy = x.dy()[i]; // x might be aliased
          sine.val()[i] = s_f;   sine.dx()[i] =  c_f * xdx;   sine.dy()[i] =  c_f * xdy;
        cosine.val()[i] = c_f; cosine.dx()[i] = -s_f * xdx; cosine.dy()[i] = -s_f * xdy;
    }
}


<<<<<<< HEAD
OSL_SHADEOP float osl_logb_ff (float x) { return OIIO::fast_logb(x); }
OSL_SHADEOP void osl_logb_vv (void *r, void *x_) {
=======
MAKE_UNARY_PERCOMPONENT_OP     (log        , fast_log       , fast_log)
MAKE_UNARY_PERCOMPONENT_OP     (log2       , fast_log2      , fast_log2)
MAKE_UNARY_PERCOMPONENT_OP     (log10      , fast_log10     , fast_log10)
MAKE_UNARY_PERCOMPONENT_OP     (exp        , fast_exp       , fast_exp)
MAKE_UNARY_PERCOMPONENT_OP     (exp2       , fast_exp2      , fast_exp2)
MAKE_UNARY_PERCOMPONENT_OP     (expm1      , fast_expm1     , fast_expm1)
MAKE_BINARY_PERCOMPONENT_OP    (pow        , fast_safe_pow  , fast_safe_pow)
MAKE_BINARY_PERCOMPONENT_VF_OP (pow        , fast_safe_pow  , fast_safe_pow)
MAKE_UNARY_PERCOMPONENT_OP     (erf        , fast_erf       , fast_erf)
MAKE_UNARY_PERCOMPONENT_OP     (erfc       , fast_erfc      , fast_erfc)
MAKE_UNARY_PERCOMPONENT_OP     (sqrt       , safe_sqrt      , sqrt)
MAKE_UNARY_PERCOMPONENT_OP     (inversesqrt, safe_inversesqrt, inversesqrt)


OSL_SHADEOP float ei_osl_logb_ff (float x) { return fast_logb(x); }
OSL_SHADEOP void ei_osl_logb_vv (void *r, void *x_) {
>>>>>>> 8311a8e6
    const Vec3 &x (VEC(x_));
    VEC(r).setValue (fast_logb(x[0]), fast_logb(x[1]), fast_logb(x[2]));
}

<<<<<<< HEAD
OSL_SHADEOP float osl_floor_ff (float x) { return floorf(x); }
OSL_SHADEOP void osl_floor_vv (void *r, void *x_) {
=======
OSL_SHADEOP float ei_osl_floor_ff (float x) { return Imath::floor(x); }
OSL_SHADEOP void ei_osl_floor_vv (void *r, void *x_) {
>>>>>>> 8311a8e6
    const Vec3 &x (VEC(x_));
    VEC(r).setValue (Imath::floor(x[0]), Imath::floor(x[1]), Imath::floor(x[2]));
}
<<<<<<< HEAD
OSL_SHADEOP float osl_ceil_ff (float x) { return ceilf(x); }
OSL_SHADEOP void osl_ceil_vv (void *r, void *x_) {
=======
OSL_SHADEOP float ei_osl_ceil_ff (float x) { return Imath::ceil(x); }
OSL_SHADEOP void ei_osl_ceil_vv (void *r, void *x_) {
>>>>>>> 8311a8e6
    const Vec3 &x (VEC(x_));
    VEC(r).setValue (Imath::ceil(x[0]), Imath::ceil(x[1]), Imath::ceil(x[2]));
}
<<<<<<< HEAD
OSL_SHADEOP float osl_round_ff (float x) { return roundf(x); }
OSL_SHADEOP void osl_round_vv (void *r, void *x_) {
=======
OSL_SHADEOP float ei_osl_round_ff (float x) { return Imath::round(x); }
OSL_SHADEOP void ei_osl_round_vv (void *r, void *x_) {
>>>>>>> 8311a8e6
    const Vec3 &x (VEC(x_));
    VEC(r).setValue (Imath::round(x[0]), Imath::round(x[1]), Imath::round(x[2]));
}
<<<<<<< HEAD
OSL_SHADEOP float osl_trunc_ff (float x) { return truncf(x); }
OSL_SHADEOP void osl_trunc_vv (void *r, void *x_) {
=======
OSL_SHADEOP float ei_osl_trunc_ff (float x) { return Imath::trunc(x); }
OSL_SHADEOP void ei_osl_trunc_vv (void *r, void *x_) {
>>>>>>> 8311a8e6
    const Vec3 &x (VEC(x_));
    VEC(r).setValue (Imath::trunc(x[0]), Imath::trunc(x[1]), Imath::trunc(x[2]));
}
OSL_SHADEOP float osl_sign_ff (float x) {
    return x < 0.0f ? -1.0f : (x==0.0f ? 0.0f : 1.0f);
}
OSL_SHADEOP void osl_sign_vv (void *r, void *x_) {
    const Vec3 &x (VEC(x_));
    VEC(r).setValue (osl_sign_ff(x[0]), osl_sign_ff(x[1]), osl_sign_ff(x[2]));
}
OSL_SHADEOP float osl_step_fff (float edge, float x) {
    return x < edge ? 0.0f : 1.0f;
}
OSL_SHADEOP void osl_step_vvv (void *result, void *edge, void *x) {
    VEC(result).setValue (((float *)x)[0] < ((float *)edge)[0] ? 0.0f : 1.0f,
                          ((float *)x)[1] < ((float *)edge)[1] ? 0.0f : 1.0f,
                          ((float *)x)[2] < ((float *)edge)[2] ? 0.0f : 1.0f);
}

<<<<<<< HEAD
OSL_SHADEOP int osl_isnan_if (float f) { return OIIO::isnan (f); }
OSL_SHADEOP int osl_isinf_if (float f) { return OIIO::isinf (f); }
OSL_SHADEOP int osl_isfinite_if (float f) { return OIIO::isfinite (f); }


OSL_SHADEOP int osl_abs_ii (int x) { return abs(x); }
OSL_SHADEOP int osl_fabs_ii (int x) { return abs(x); }
=======

OSL_SHADEOP int ei_osl_isnan_if (float f) { return Imath::isNaN(f); }
OSL_SHADEOP int ei_osl_isinf_if (float f) { return !Imath::finitef(f); }
OSL_SHADEOP int ei_osl_isfinite_if (float f) { return Imath::finitef(f); }


OSL_SHADEOP int ei_osl_abs_ii (int x) { return Imath::abs(x); }
OSL_SHADEOP int ei_osl_fabs_ii (int x) { return Imath::abs(x); }
>>>>>>> 8311a8e6

inline Dual2<float> fast_fabs (const Dual2<float> &x) {
    return x.val() >= 0 ? x : -x;
}

MAKE_UNARY_PERCOMPONENT_OP (abs, fast_fabs, fast_fabs);
MAKE_UNARY_PERCOMPONENT_OP (fabs, fast_fabs, fast_fabs);

OSL_SHADEOP int osl_safe_mod_iii (int a, int b) {
    return (b != 0) ? (a % b) : 0;
}

inline float safe_fmod (float a, float b) {
    return (b != 0.0f) ? Imath::fmod (a,b) : 0.0f;
}

inline Dual2<float> safe_fmod (const Dual2<float> &a, const Dual2<float> &b) {
    return Dual2<float> (safe_fmod (a.val(), b.val()), a.dx(), a.dy());
}

MAKE_BINARY_PERCOMPONENT_OP (fmod, safe_fmod, safe_fmod);
MAKE_BINARY_PERCOMPONENT_VF_OP (fmod, safe_fmod, safe_fmod)

OSL_SHADEOP float osl_safe_div_fff (float a, float b) {
    return (b != 0.0f) ? (a / b) : 0.0f;
}

OSL_SHADEOP int osl_safe_div_iii (int a, int b) {
    return (b != 0) ? (a / b) : 0;
}

OSL_SHADEOP float osl_smoothstep_ffff(float e0, float e1, float x) { return smoothstep(e0, e1, x); }

OSL_SHADEOP void osl_smoothstep_dfffdf(void *result, float e0_, float e1_, void *x_)
{
   Dual2<float> e0 (e0_);
   Dual2<float> e1 (e1_);
   Dual2<float> x = DFLOAT(x_);

   DFLOAT(result) = smoothstep(e0, e1, x);
}

OSL_SHADEOP void osl_smoothstep_dffdff(void *result, float e0_, void* e1_, float x_)
{
   Dual2<float> e0 (e0_);
   Dual2<float> e1 = DFLOAT(e1_);
   Dual2<float> x  (x_ );

   DFLOAT(result) = smoothstep(e0, e1, x);
}

OSL_SHADEOP void osl_smoothstep_dffdfdf(void *result, float e0_, void* e1_, void* x_)
{
   Dual2<float> e0 (e0_);
   Dual2<float> e1 = DFLOAT(e1_);
   Dual2<float> x  = DFLOAT(x_ );

   DFLOAT(result) = smoothstep(e0, e1, x);
}

OSL_SHADEOP void osl_smoothstep_dfdfff(void *result, void* e0_, float e1_, float x_)
{
   Dual2<float> e0 = DFLOAT(e0_);
   Dual2<float> e1 (e1_);
   Dual2<float> x  (x_ );

   DFLOAT(result) = smoothstep(e0, e1, x);
}

OSL_SHADEOP void osl_smoothstep_dfdffdf(void *result, void* e0_, float e1_, void* x_)
{
   Dual2<float> e0 = DFLOAT(e0_);
   Dual2<float> e1 (e1_);
   Dual2<float> x  = DFLOAT(x_ );

   DFLOAT(result) = smoothstep(e0, e1, x);
}

OSL_SHADEOP void osl_smoothstep_dfdfdff(void *result, void* e0_, void* e1_, float x_)
{
   Dual2<float> e0 = DFLOAT(e0_);
   Dual2<float> e1 = DFLOAT(e1_);
   Dual2<float> x  (x_ );

   DFLOAT(result) = smoothstep(e0, e1, x);
}

OSL_SHADEOP void osl_smoothstep_dfdfdfdf(void *result, void* e0_, void* e1_, void* x_)
{
   Dual2<float> e0 = DFLOAT(e0_);
   Dual2<float> e1 = DFLOAT(e1_);
   Dual2<float> x  = DFLOAT(x_ );

   DFLOAT(result) = smoothstep(e0, e1, x);
}


// point = M * point
OSL_SHADEOP void osl_transform_vmv(void *result, void* M_, void* v_)
{
   const Vec3 &v = VEC(v_);
   const Matrix44 &M = MAT(M_);
   robust_multVecMatrix (M, v, VEC(result));
}

OSL_SHADEOP void osl_transform_dvmdv(void *result, void* M_, void* v_)
{
   const Dual2<Vec3> &v = DVEC(v_);
   const Matrix44    &M = MAT(M_);
   robust_multVecMatrix (M, v, DVEC(result));
}

// vector = M * vector
OSL_SHADEOP void osl_transformv_vmv(void *result, void* M_, void* v_)
{
   const Vec3 &v = VEC(v_);
   const Matrix44 &M = MAT(M_);
   M.multDirMatrix (v, VEC(result));
}

OSL_SHADEOP void osl_transformv_dvmdv(void *result, void* M_, void* v_)
{
   const Dual2<Vec3> &v = DVEC(v_);
   const Matrix44    &M = MAT(M_);
   multDirMatrix (M, v, DVEC(result));
}

// normal = M * normal
OSL_SHADEOP void osl_transformn_vmv(void *result, void* M_, void* v_)
{
   const Vec3 &v = VEC(v_);
   const Matrix44 &M = MAT(M_);
   M.inverse().transposed().multDirMatrix (v, VEC(result));
}

OSL_SHADEOP void osl_transformn_dvmdv(void *result, void* M_, void* v_)
{
   const Dual2<Vec3> &v = DVEC(v_);
   const Matrix44    &M = MAT(M_);
   multDirMatrix (M.inverse().transposed(), v, DVEC(result));
}


// Vector ops
OSL_SHADEOP float
osl_dot_fvv (void *a, void *b)
{
    return VEC(a).dot (VEC(b));
}

OSL_SHADEOP void
osl_dot_dfdvdv (void *result, void *a, void *b)
{
    DFLOAT(result) = dot (DVEC(a), DVEC(b));
}

OSL_SHADEOP void
osl_dot_dfdvv (void *result, void *a, void *b_)
{
    Dual2<Vec3> b (VEC(b_));
    osl_dot_dfdvdv (result, a, &b);
}

OSL_SHADEOP void
osl_dot_dfvdv (void *result, void *a_, void *b)
{
    Dual2<Vec3> a (VEC(a_));
    osl_dot_dfdvdv (result, &a, b);
}


OSL_SHADEOP void
osl_cross_vvv (void *result, void *a, void *b)
{
    VEC(result) = VEC(a).cross (VEC(b));
}

OSL_SHADEOP void
osl_cross_dvdvdv (void *result, void *a, void *b)
{
    DVEC(result) = cross (DVEC(a), DVEC(b));
}

OSL_SHADEOP void
osl_cross_dvdvv (void *result, void *a, void *b_)
{
    Dual2<Vec3> b (VEC(b_));
    osl_cross_dvdvdv (result, a, &b);
}

OSL_SHADEOP void
osl_cross_dvvdv (void *result, void *a_, void *b)
{
    Dual2<Vec3> a (VEC(a_));
    osl_cross_dvdvdv (result, &a, b);
}


OSL_SHADEOP float
osl_length_fv (void *a)
{
    return VEC(a).length();
}

OSL_SHADEOP void
osl_length_dfdv (void *result, void *a)
{
    DFLOAT(result) = length(DVEC(a));
}


OSL_SHADEOP float
osl_distance_fvv (void *a_, void *b_)
{
    const Vec3 &a (VEC(a_));
    const Vec3 &b (VEC(b_));
    float x = a[0] - b[0];
    float y = a[1] - b[1];
    float z = a[2] - b[2];
    return fast_sqrt (x*x + y*y + z*z);
}

OSL_SHADEOP void
osl_distance_dfdvdv (void *result, void *a, void *b)
{
    DFLOAT(result) = distance (DVEC(a), DVEC(b));
}

OSL_SHADEOP void
osl_distance_dfdvv (void *result, void *a, void *b)
{
    DFLOAT(result) = distance (DVEC(a), VEC(b));
}

OSL_SHADEOP void
osl_distance_dfvdv (void *result, void *a, void *b)
{
    DFLOAT(result) = distance (VEC(a), DVEC(b));
}


OSL_SHADEOP void
osl_normalize_vv (void *result, void *a)
{
    VEC(result) = VEC(a).normalized();
}

OSL_SHADEOP void
osl_normalize_dvdv (void *result, void *a)
{
    DVEC(result) = normalize(DVEC(a));
}


inline Vec3 calculatenormal(void *P_, bool flipHandedness)
{
    Dual2<Vec3> &tmpP (DVEC(P_));
    if (flipHandedness)
        return tmpP.dy().cross( tmpP.dx());
    else
        return tmpP.dx().cross( tmpP.dy());
}

OSL_SHADEOP void osl_calculatenormal(void *out, void *sg_, void *P_)
{
    ShaderGlobals *sg = (ShaderGlobals *)sg_;
    Vec3 N = calculatenormal(P_, sg->flipHandedness);
    // Don't normalize N
    VEC(out) = N;
}

OSL_SHADEOP float osl_area(void *P_)
{
    Vec3 N = calculatenormal(P_, false);
    return N.length();
}


inline float filter_width(float dx, float dy)
{
    return fast_sqrt(dx*dx + dy*dy);
}

OSL_SHADEOP float osl_filterwidth_fdf(void *x_)
{
    Dual2<float> &x = DFLOAT(x_);
    return filter_width(x.dx(), x.dy());
}

OSL_SHADEOP void osl_filterwidth_vdv(void *out, void *x_)
{
    Dual2<Vec3> &x = DVEC(x_);

    VEC(out).x = filter_width (x.dx().x, x.dy().x);
    VEC(out).y = filter_width (x.dx().y, x.dy().y);
    VEC(out).z = filter_width (x.dx().z, x.dy().z);
}


// Asked if the raytype includes a bit pattern.
OSL_SHADEOP int osl_raytype_bit (void *sg_, int bit)
{
    ShaderGlobals *sg = (ShaderGlobals *)sg_;
    return (sg->raytype & bit) != 0;
<<<<<<< HEAD
}
=======
}
>>>>>>> 8311a8e6
<|MERGE_RESOLUTION|>--- conflicted
+++ resolved
@@ -95,7 +95,6 @@
 #include "llvm_ops_dual.h"
 #include "llvm_ops_dual_vec.h"
 
-<<<<<<< HEAD
 // Some gcc versions on some platforms seem to have max_align_t missing from
 // their <cstddef>. Putting this here appears to make it build cleanly on
 // those platforms while not hurting anything elsewhere.
@@ -105,8 +104,6 @@
 
 #include <iostream>
 #include <cstddef>
-=======
->>>>>>> 8311a8e6
 
 #ifndef OSL_NAMESPACE_ENTER
 #define OSL_NAMESPACE_ENTER
@@ -293,7 +290,7 @@
 MAKE_UNARY_PERCOMPONENT_OP (tanh , fast_tanh , fast_tanh)
 
 
-OSL_SHADEOP void osl_sincos_fff(float x, void *s_, void *c_)
+OSL_SHADEOP void ei_osl_sincos_fff(float x, void *s_, void *c_)
 {
     fast_sincos(x, (float *)s_, (float *)c_);
 }
@@ -390,10 +387,6 @@
 }
 
 
-<<<<<<< HEAD
-OSL_SHADEOP float osl_logb_ff (float x) { return OIIO::fast_logb(x); }
-OSL_SHADEOP void osl_logb_vv (void *r, void *x_) {
-=======
 MAKE_UNARY_PERCOMPONENT_OP     (log        , fast_log       , fast_log)
 MAKE_UNARY_PERCOMPONENT_OP     (log2       , fast_log2      , fast_log2)
 MAKE_UNARY_PERCOMPONENT_OP     (log10      , fast_log10     , fast_log10)
@@ -410,48 +403,27 @@
 
 OSL_SHADEOP float ei_osl_logb_ff (float x) { return fast_logb(x); }
 OSL_SHADEOP void ei_osl_logb_vv (void *r, void *x_) {
->>>>>>> 8311a8e6
     const Vec3 &x (VEC(x_));
     VEC(r).setValue (fast_logb(x[0]), fast_logb(x[1]), fast_logb(x[2]));
 }
 
-<<<<<<< HEAD
-OSL_SHADEOP float osl_floor_ff (float x) { return floorf(x); }
-OSL_SHADEOP void osl_floor_vv (void *r, void *x_) {
-=======
 OSL_SHADEOP float ei_osl_floor_ff (float x) { return Imath::floor(x); }
 OSL_SHADEOP void ei_osl_floor_vv (void *r, void *x_) {
->>>>>>> 8311a8e6
     const Vec3 &x (VEC(x_));
     VEC(r).setValue (Imath::floor(x[0]), Imath::floor(x[1]), Imath::floor(x[2]));
 }
-<<<<<<< HEAD
-OSL_SHADEOP float osl_ceil_ff (float x) { return ceilf(x); }
-OSL_SHADEOP void osl_ceil_vv (void *r, void *x_) {
-=======
 OSL_SHADEOP float ei_osl_ceil_ff (float x) { return Imath::ceil(x); }
 OSL_SHADEOP void ei_osl_ceil_vv (void *r, void *x_) {
->>>>>>> 8311a8e6
     const Vec3 &x (VEC(x_));
     VEC(r).setValue (Imath::ceil(x[0]), Imath::ceil(x[1]), Imath::ceil(x[2]));
 }
-<<<<<<< HEAD
-OSL_SHADEOP float osl_round_ff (float x) { return roundf(x); }
-OSL_SHADEOP void osl_round_vv (void *r, void *x_) {
-=======
 OSL_SHADEOP float ei_osl_round_ff (float x) { return Imath::round(x); }
 OSL_SHADEOP void ei_osl_round_vv (void *r, void *x_) {
->>>>>>> 8311a8e6
     const Vec3 &x (VEC(x_));
     VEC(r).setValue (Imath::round(x[0]), Imath::round(x[1]), Imath::round(x[2]));
 }
-<<<<<<< HEAD
-OSL_SHADEOP float osl_trunc_ff (float x) { return truncf(x); }
-OSL_SHADEOP void osl_trunc_vv (void *r, void *x_) {
-=======
 OSL_SHADEOP float ei_osl_trunc_ff (float x) { return Imath::trunc(x); }
 OSL_SHADEOP void ei_osl_trunc_vv (void *r, void *x_) {
->>>>>>> 8311a8e6
     const Vec3 &x (VEC(x_));
     VEC(r).setValue (Imath::trunc(x[0]), Imath::trunc(x[1]), Imath::trunc(x[2]));
 }
@@ -471,15 +443,6 @@
                           ((float *)x)[2] < ((float *)edge)[2] ? 0.0f : 1.0f);
 }
 
-<<<<<<< HEAD
-OSL_SHADEOP int osl_isnan_if (float f) { return OIIO::isnan (f); }
-OSL_SHADEOP int osl_isinf_if (float f) { return OIIO::isinf (f); }
-OSL_SHADEOP int osl_isfinite_if (float f) { return OIIO::isfinite (f); }
-
-
-OSL_SHADEOP int osl_abs_ii (int x) { return abs(x); }
-OSL_SHADEOP int osl_fabs_ii (int x) { return abs(x); }
-=======
 
 OSL_SHADEOP int ei_osl_isnan_if (float f) { return Imath::isNaN(f); }
 OSL_SHADEOP int ei_osl_isinf_if (float f) { return !Imath::finitef(f); }
@@ -488,7 +451,6 @@
 
 OSL_SHADEOP int ei_osl_abs_ii (int x) { return Imath::abs(x); }
 OSL_SHADEOP int ei_osl_fabs_ii (int x) { return Imath::abs(x); }
->>>>>>> 8311a8e6
 
 inline Dual2<float> fast_fabs (const Dual2<float> &x) {
     return x.val() >= 0 ? x : -x;
@@ -793,8 +755,4 @@
 {
     ShaderGlobals *sg = (ShaderGlobals *)sg_;
     return (sg->raytype & bit) != 0;
-<<<<<<< HEAD
-}
-=======
-}
->>>>>>> 8311a8e6
+}

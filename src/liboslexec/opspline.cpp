--- conflicted
+++ resolved
@@ -1748,7 +1748,6 @@
     DFLOAT(out) = outtmp;
 }
 
-<<<<<<< HEAD
 OSL_SHADEOP void osl_splineinverse_w16dffw16df_masked (void *wout_, const char *spline_, void *wx_,
 float *knots, int knot_count, int knot_arraylen, unsigned int mask_value)
 {
@@ -1771,7 +1770,5 @@
 }
 
 
-=======
->>>>>>> 1b682cc1
 } // namespace pvt
 OSL_NAMESPACE_EXIT
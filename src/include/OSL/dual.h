--- conflicted
+++ resolved
@@ -784,16 +784,10 @@
     // NOTE: this function won't return exactly the same as pow(x,y) because we
     // use the identity u^v=u * u^(v-1) which does not hold in all cases for our
     // "safe" variant (nor does it hold in general in floating point arithmetic).
-    T powuvm1 = OIIO::safe_pow(u.val(), v.val() - T(1));
+    T powuvm1 = safe_pow(u.val(), v.val() - T(1));
     T powuv   = powuvm1 * u.val();
-<<<<<<< HEAD
-    T logu    = u.val() > 0 ? OIIO::safe_log(u.val()) : T(0);
-    return Dual2<T> ( powuv, v.val()*powuvm1 * u.dx() + logu*powuv * v.dx(),
-                             v.val()*powuvm1 * u.dy() + logu*powuv * v.dy() );
-=======
     T logu    = u.val() > 0 ? safe_log(u.val()) : T(0);
     return dualfunc (u, v, powuv, v.val()*powuvm1, logu*powuv);
->>>>>>> 0c6e5571
 }
 
 template<class T, int P>

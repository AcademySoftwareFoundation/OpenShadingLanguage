--- conflicted
+++ resolved
@@ -90,10 +90,6 @@
 
 */
 
-#include "llvm_ops_math.h"
-#include "llvm_ops_vec.h"
-#include "llvm_ops_dual.h"
-#include "llvm_ops_dual_vec.h"
 
 // Some gcc versions on some platforms seem to have max_align_t missing from
 // their <cstddef>. Putting this here appears to make it build cleanly on
@@ -105,10 +101,6 @@
 #include <iostream>
 #include <cstddef>
 
-<<<<<<< HEAD
-#ifndef OSL_NAMESPACE_ENTER
-#define OSL_NAMESPACE_ENTER
-=======
 #include <OSL/oslconfig.h>
 #include <OSL/shaderglobals.h>
 #include <OSL/dual.h>
@@ -135,12 +127,8 @@
 #if __FreeBSD_version < 803000
 // freebsd before 8.3 doesn't have log2f - use OIIO lib replacement
 using OIIO::log2f;
->>>>>>> 0c6e5571
-#endif
-#ifndef OSL_NAMESPACE_EXIT
-#define OSL_NAMESPACE_EXIT
-#endif
-#include "OSL/shaderglobals.h"
+#endif
+#endif
 
 
 #ifdef OSL_COMPILING_TO_BITCODE
@@ -152,23 +140,16 @@
 #define USTR(cstr) (*((ustring *)&cstr))
 #define MAT(m) (*(Matrix44 *)m)
 #define VEC(v) (*(Vec3 *)v)
-#define DFLOAT(x) (*(Dual2<float> *)x)
+#define DFLOAT(x) (*(Dual2<Float> *)x)
 #define DVEC(x) (*(Dual2<Vec3> *)x)
 #define COL(x) (*(Color3 *)x)
 #define DCOL(x) (*(Dual2<Color3> *)x)
 
 
-#ifndef OSL_LLVM_EXPORT
-#ifdef _MSC_VER
-#define OSL_LLVM_EXPORT __declspec(dllexport)
-#else
-#define OSL_LLVM_EXPORT __attribute__ ((visibility ("default")))
-#endif
-#endif
-
 #ifndef OSL_SHADEOP
 #define OSL_SHADEOP extern "C" OSL_LLVM_EXPORT
 #endif
+
 
 
 #define MAKE_UNARY_PERCOMPONENT_OP(name,floatfunc,dualfunc)         \
@@ -307,21 +288,37 @@
 }
 
 
-MAKE_UNARY_PERCOMPONENT_OP (sin  , fast_sin  , fast_sin )
-MAKE_UNARY_PERCOMPONENT_OP (cos  , fast_cos  , fast_cos )
-MAKE_UNARY_PERCOMPONENT_OP (tan  , fast_tan  , fast_tan )
-MAKE_UNARY_PERCOMPONENT_OP (asin , fast_asin , fast_asin)
-MAKE_UNARY_PERCOMPONENT_OP (acos , fast_acos , fast_acos)
-MAKE_UNARY_PERCOMPONENT_OP (atan , fast_atan , fast_atan)
-MAKE_BINARY_PERCOMPONENT_OP(atan2, fast_atan2, fast_atan2)
-MAKE_UNARY_PERCOMPONENT_OP (sinh , fast_sinh , fast_sinh)
-MAKE_UNARY_PERCOMPONENT_OP (cosh , fast_cosh , fast_cosh)
-MAKE_UNARY_PERCOMPONENT_OP (tanh , fast_tanh , fast_tanh)
-
-
-OSL_SHADEOP void ei_osl_sincos_fff(float x, void *s_, void *c_)
-{
-    fast_sincos(x, (float *)s_, (float *)c_);
+#if OSL_FAST_MATH
+MAKE_UNARY_PERCOMPONENT_OP (sin  , OIIO::fast_sin  , fast_sin )
+MAKE_UNARY_PERCOMPONENT_OP (cos  , OIIO::fast_cos  , fast_cos )
+MAKE_UNARY_PERCOMPONENT_OP (tan  , OIIO::fast_tan  , fast_tan )
+MAKE_UNARY_PERCOMPONENT_OP (asin , OIIO::fast_asin , fast_asin)
+MAKE_UNARY_PERCOMPONENT_OP (acos , OIIO::fast_acos , fast_acos)
+MAKE_UNARY_PERCOMPONENT_OP (atan , OIIO::fast_atan , fast_atan)
+MAKE_BINARY_PERCOMPONENT_OP(atan2, OIIO::fast_atan2, fast_atan2)
+MAKE_UNARY_PERCOMPONENT_OP (sinh , OIIO::fast_sinh , fast_sinh)
+MAKE_UNARY_PERCOMPONENT_OP (cosh , OIIO::fast_cosh , fast_cosh)
+MAKE_UNARY_PERCOMPONENT_OP (tanh , OIIO::fast_tanh , fast_tanh)
+#else
+MAKE_UNARY_PERCOMPONENT_OP (sin  , sinf      , sin  )
+MAKE_UNARY_PERCOMPONENT_OP (cos  , cosf      , cos  )
+MAKE_UNARY_PERCOMPONENT_OP (tan  , tanf      , tan  )
+MAKE_UNARY_PERCOMPONENT_OP (asin , safe_asin , safe_asin )
+MAKE_UNARY_PERCOMPONENT_OP (acos , safe_acos , safe_acos )
+MAKE_UNARY_PERCOMPONENT_OP (atan , atanf     , atan )
+MAKE_BINARY_PERCOMPONENT_OP(atan2, atan2f    , atan2)
+MAKE_UNARY_PERCOMPONENT_OP (sinh , sinhf     , sinh )
+MAKE_UNARY_PERCOMPONENT_OP (cosh , coshf     , cosh )
+MAKE_UNARY_PERCOMPONENT_OP (tanh , tanhf     , tanh )
+#endif
+
+OSL_SHADEOP void osl_sincos_fff(float x, void *s_, void *c_)
+{
+#if OSL_FAST_MATH
+    OIIO::fast_sincos(x, (float *)s_, (float *)c_);
+#else
+    OIIO::sincos(x, (float *)s_, (float *)c_);
+#endif
 }
 
 OSL_SHADEOP void osl_sincos_dfdff(void *x_, void *s_, void *c_)
@@ -331,7 +328,11 @@
     float        &cosine = *(float *)c_;
 
     float s_f, c_f;
-    fast_sincos(x.val(), &s_f, &c_f);
+#if OSL_FAST_MATH
+    OIIO::fast_sincos(x.val(), &s_f, &c_f);
+#else
+    OIIO::sincos(x.val(), &s_f, &c_f);
+#endif
 
     float xdx = x.dx(), xdy = x.dy(); // x might be aliased
     sine   = Dual2<float>(s_f,  c_f * xdx,  c_f * xdy);
@@ -345,7 +346,11 @@
     Dual2<float> &cosine = DFLOAT(c_);
 
     float s_f, c_f;
-    fast_sincos(x.val(), &s_f, &c_f);
+#if OSL_FAST_MATH
+    OIIO::fast_sincos(x.val(), &s_f, &c_f);
+#else
+    OIIO::sincos(x.val(), &s_f, &c_f);
+#endif
     float xdx = x.dx(), xdy = x.dy(); // x might be aliased
     sine   = s_f;
     cosine = Dual2<float>(c_f, -s_f * xdx, -s_f * xdy);
@@ -358,7 +363,11 @@
     Dual2<float> &cosine = DFLOAT(c_);
 
     float s_f, c_f;
-    fast_sincos(x.val(), &s_f, &c_f);
+#if OSL_FAST_MATH
+    OIIO::fast_sincos(x.val(), &s_f, &c_f);
+#else
+    OIIO::sincos(x.val(), &s_f, &c_f);
+#endif
     float xdx = x.dx(), xdy = x.dy(); // x might be aliased
     sine   = Dual2<float>(s_f,  c_f * xdx,  c_f * xdy);
     cosine = Dual2<float>(c_f, -s_f * xdx, -s_f * xdy);
@@ -367,7 +376,11 @@
 OSL_SHADEOP void osl_sincos_vvv(void *x_, void *s_, void *c_)
 {
     for (int i = 0; i < 3; i++)
-        fast_sincos(VEC(x_)[i], &VEC(s_)[i], &VEC(c_)[i]);
+#if OSL_FAST_MATH
+        OIIO::fast_sincos(VEC(x_)[i], &VEC(s_)[i], &VEC(c_)[i]);
+#else
+        OIIO::sincos(VEC(x_)[i], &VEC(s_)[i], &VEC(c_)[i]);
+#endif
 }
 
 OSL_SHADEOP void osl_sincos_dvdvv(void *x_, void *s_, void *c_)
@@ -378,7 +391,11 @@
 
     for (int i = 0; i < 3; i++) {
         float s_f, c_f;
-        fast_sincos(x.val()[i], &s_f, &c_f);
+#if OSL_FAST_MATH
+        OIIO::fast_sincos(x.val()[i], &s_f, &c_f);
+#else
+        OIIO::sincos(x.val()[i], &s_f, &c_f);
+#endif
         float xdx = x.dx()[i], xdy = x.dy()[i]; // x might be aliased
         sine.val()[i] = s_f; sine.dx()[i] =  c_f * xdx; sine.dy()[i] =  c_f * xdy;
         cosine[i] = c_f;
@@ -393,7 +410,11 @@
 
     for (int i = 0; i < 3; i++) {
         float s_f, c_f;
-        fast_sincos(x.val()[i], &s_f, &c_f);
+#if OSL_FAST_MATH
+        OIIO::fast_sincos(x.val()[i], &s_f, &c_f);
+#else
+        OIIO::sincos(x.val()[i], &s_f, &c_f);
+#endif
         float xdx = x.dx()[i], xdy = x.dy()[i]; // x might be aliased
         sine[i] = s_f;
         cosine.val()[i] = c_f; cosine.dx()[i] = -s_f * xdx; cosine.dy()[i] = -s_f * xdy;
@@ -408,53 +429,68 @@
 
     for (int i = 0; i < 3; i++) {
         float s_f, c_f;
-        fast_sincos(x.val()[i], &s_f, &c_f);
+#if OSL_FAST_MATH
+        OIIO::fast_sincos(x.val()[i], &s_f, &c_f);
+#else
+        OIIO::sincos(x.val()[i], &s_f, &c_f);
+#endif
         float xdx = x.dx()[i], xdy = x.dy()[i]; // x might be aliased
           sine.val()[i] = s_f;   sine.dx()[i] =  c_f * xdx;   sine.dy()[i] =  c_f * xdy;
         cosine.val()[i] = c_f; cosine.dx()[i] = -s_f * xdx; cosine.dy()[i] = -s_f * xdy;
     }
 }
 
-
-MAKE_UNARY_PERCOMPONENT_OP     (log        , fast_log       , fast_log)
-MAKE_UNARY_PERCOMPONENT_OP     (log2       , fast_log2      , fast_log2)
-MAKE_UNARY_PERCOMPONENT_OP     (log10      , fast_log10     , fast_log10)
-MAKE_UNARY_PERCOMPONENT_OP     (exp        , fast_exp       , fast_exp)
-MAKE_UNARY_PERCOMPONENT_OP     (exp2       , fast_exp2      , fast_exp2)
-MAKE_UNARY_PERCOMPONENT_OP     (expm1      , fast_expm1     , fast_expm1)
-MAKE_BINARY_PERCOMPONENT_OP    (pow        , fast_safe_pow  , fast_safe_pow)
-MAKE_BINARY_PERCOMPONENT_VF_OP (pow        , fast_safe_pow  , fast_safe_pow)
-MAKE_UNARY_PERCOMPONENT_OP     (erf        , fast_erf       , fast_erf)
-MAKE_UNARY_PERCOMPONENT_OP     (erfc       , fast_erfc      , fast_erfc)
-MAKE_UNARY_PERCOMPONENT_OP     (sqrt       , safe_sqrt      , sqrt)
-MAKE_UNARY_PERCOMPONENT_OP     (inversesqrt, safe_inversesqrt, inversesqrt)
-
-
-OSL_SHADEOP float ei_osl_logb_ff (float x) { return fast_logb(x); }
-OSL_SHADEOP void ei_osl_logb_vv (void *r, void *x_) {
+#if OSL_FAST_MATH
+MAKE_UNARY_PERCOMPONENT_OP     (log        , OIIO::fast_log       , fast_log)
+MAKE_UNARY_PERCOMPONENT_OP     (log2       , OIIO::fast_log2      , fast_log2)
+MAKE_UNARY_PERCOMPONENT_OP     (log10      , OIIO::fast_log10     , fast_log10)
+MAKE_UNARY_PERCOMPONENT_OP     (exp        , OIIO::fast_exp       , fast_exp)
+MAKE_UNARY_PERCOMPONENT_OP     (exp2       , OIIO::fast_exp2      , fast_exp2)
+MAKE_UNARY_PERCOMPONENT_OP     (expm1      , OIIO::fast_expm1     , fast_expm1)
+MAKE_BINARY_PERCOMPONENT_OP    (pow        , OIIO::fast_safe_pow  , fast_safe_pow)
+MAKE_BINARY_PERCOMPONENT_VF_OP (pow        , OIIO::fast_safe_pow  , fast_safe_pow)
+MAKE_UNARY_PERCOMPONENT_OP     (erf        , OIIO::fast_erf       , erf)
+MAKE_UNARY_PERCOMPONENT_OP     (erfc       , OIIO::fast_erfc      , erfc)
+#else
+MAKE_UNARY_PERCOMPONENT_OP     (log        , OIIO::safe_log       , safe_log)
+MAKE_UNARY_PERCOMPONENT_OP     (log2       , OIIO::safe_log2      , safe_log2)
+MAKE_UNARY_PERCOMPONENT_OP     (log10      , OIIO::safe_log10     , safe_log10)
+MAKE_UNARY_PERCOMPONENT_OP     (exp        , expf                 , exp)
+MAKE_UNARY_PERCOMPONENT_OP     (exp2       , exp2f                , exp2)
+MAKE_UNARY_PERCOMPONENT_OP     (expm1      , expm1f               , expm1)
+MAKE_BINARY_PERCOMPONENT_OP    (pow        , OIIO::safe_pow       , safe_pow)
+MAKE_BINARY_PERCOMPONENT_VF_OP (pow        , OIIO::safe_pow       , safe_pow)
+MAKE_UNARY_PERCOMPONENT_OP     (erf        , erff                 , erf)
+MAKE_UNARY_PERCOMPONENT_OP     (erfc       , erfcf                , erfc)
+#endif
+MAKE_UNARY_PERCOMPONENT_OP     (sqrt       , OIIO::safe_sqrt      , sqrt)
+MAKE_UNARY_PERCOMPONENT_OP     (inversesqrt, OIIO::safe_inversesqrt, inversesqrt)
+
+OSL_SHADEOP float osl_logb_ff (float x) { return OIIO::fast_logb(x); }
+OSL_SHADEOP void osl_logb_vv (void *r, void *x_) {
     const Vec3 &x (VEC(x_));
-    VEC(r).setValue (fast_logb(x[0]), fast_logb(x[1]), fast_logb(x[2]));
-}
-
-OSL_SHADEOP float ei_osl_floor_ff (float x) { return Imath::floor(x); }
-OSL_SHADEOP void ei_osl_floor_vv (void *r, void *x_) {
+    VEC(r).setValue (OIIO::fast_logb(x[0]), OIIO::fast_logb(x[1]), OIIO::fast_logb(x[2]));
+}
+
+OSL_SHADEOP float osl_floor_ff (float x) { return floorf(x); }
+OSL_SHADEOP void osl_floor_vv (void *r, void *x_) {
     const Vec3 &x (VEC(x_));
-    VEC(r).setValue (Imath::floor(x[0]), Imath::floor(x[1]), Imath::floor(x[2]));
-}
-OSL_SHADEOP float ei_osl_ceil_ff (float x) { return Imath::ceil(x); }
-OSL_SHADEOP void ei_osl_ceil_vv (void *r, void *x_) {
+    VEC(r).setValue (floorf(x[0]), floorf(x[1]), floorf(x[2]));
+}
+OSL_SHADEOP float osl_ceil_ff (float x) { return ceilf(x); }
+OSL_SHADEOP void osl_ceil_vv (void *r, void *x_) {
     const Vec3 &x (VEC(x_));
-    VEC(r).setValue (Imath::ceil(x[0]), Imath::ceil(x[1]), Imath::ceil(x[2]));
-}
-OSL_SHADEOP float ei_osl_round_ff (float x) { return Imath::round(x); }
-OSL_SHADEOP void ei_osl_round_vv (void *r, void *x_) {
+    VEC(r).setValue (ceilf(x[0]), ceilf(x[1]), ceilf(x[2]));
+}
+OSL_SHADEOP float osl_round_ff (float x) { return roundf(x); }
+OSL_SHADEOP void osl_round_vv (void *r, void *x_) {
     const Vec3 &x (VEC(x_));
-    VEC(r).setValue (Imath::round(x[0]), Imath::round(x[1]), Imath::round(x[2]));
-}
-OSL_SHADEOP float ei_osl_trunc_ff (float x) { return Imath::trunc(x); }
-OSL_SHADEOP void ei_osl_trunc_vv (void *r, void *x_) {
+    VEC(r).setValue (roundf(x[0]), roundf(x[1]), roundf(x[2]));
+}
+OSL_SHADEOP float osl_trunc_ff (float x) { return truncf(x); }
+OSL_SHADEOP void osl_trunc_vv (void *r, void *x_) {
     const Vec3 &x (VEC(x_));
-    VEC(r).setValue (Imath::trunc(x[0]), Imath::trunc(x[1]), Imath::trunc(x[2]));
+    VEC(r).setValue (truncf(x[0]), truncf(x[1]), truncf(x[2]));
 }
 OSL_SHADEOP float osl_sign_ff (float x) {
     return x < 0.0f ? -1.0f : (x==0.0f ? 0.0f : 1.0f);
@@ -470,30 +506,30 @@
     VEC(result).setValue (((float *)x)[0] < ((float *)edge)[0] ? 0.0f : 1.0f,
                           ((float *)x)[1] < ((float *)edge)[1] ? 0.0f : 1.0f,
                           ((float *)x)[2] < ((float *)edge)[2] ? 0.0f : 1.0f);
-}
-
-
-OSL_SHADEOP int ei_osl_isnan_if (float f) { return Imath::isNaN(f); }
-OSL_SHADEOP int ei_osl_isinf_if (float f) { return !Imath::finitef(f); }
-OSL_SHADEOP int ei_osl_isfinite_if (float f) { return Imath::finitef(f); }
-
-
-OSL_SHADEOP int ei_osl_abs_ii (int x) { return Imath::abs(x); }
-OSL_SHADEOP int ei_osl_fabs_ii (int x) { return Imath::abs(x); }
-
-inline Dual2<float> fast_fabs (const Dual2<float> &x) {
+
+}
+
+OSL_SHADEOP int osl_isnan_if (float f) { return OIIO::isnan (f); }
+OSL_SHADEOP int osl_isinf_if (float f) { return OIIO::isinf (f); }
+OSL_SHADEOP int osl_isfinite_if (float f) { return OIIO::isfinite (f); }
+
+
+OSL_SHADEOP int osl_abs_ii (int x) { return abs(x); }
+OSL_SHADEOP int osl_fabs_ii (int x) { return abs(x); }
+
+inline Dual2<float> fabsf (const Dual2<float> &x) {
     return x.val() >= 0 ? x : -x;
 }
 
-MAKE_UNARY_PERCOMPONENT_OP (abs, fast_fabs, fast_fabs);
-MAKE_UNARY_PERCOMPONENT_OP (fabs, fast_fabs, fast_fabs);
+MAKE_UNARY_PERCOMPONENT_OP (abs, fabsf, fabsf);
+MAKE_UNARY_PERCOMPONENT_OP (fabs, fabsf, fabsf);
 
 OSL_SHADEOP int osl_safe_mod_iii (int a, int b) {
     return (b != 0) ? (a % b) : 0;
 }
 
 inline float safe_fmod (float a, float b) {
-    return (b != 0.0f) ? Imath::fmod (a,b) : 0.0f;
+    return (b != 0.0f) ? std::fmod (a,b) : 0.0f;
 }
 
 inline Dual2<float> safe_fmod (const Dual2<float> &a, const Dual2<float> &b) {
@@ -576,57 +612,8 @@
    DFLOAT(result) = smoothstep(e0, e1, x);
 }
 
-<<<<<<< HEAD
-
-// point = M * point
-OSL_SHADEOP void osl_transform_vmv(void *result, void* M_, void* v_)
-{
-   const Vec3 &v = VEC(v_);
-   const Matrix44 &M = MAT(M_);
-   robust_multVecMatrix (M, v, VEC(result));
-}
-
-OSL_SHADEOP void osl_transform_dvmdv(void *result, void* M_, void* v_)
-{
-   const Dual2<Vec3> &v = DVEC(v_);
-   const Matrix44    &M = MAT(M_);
-   robust_multVecMatrix (M, v, DVEC(result));
-}
-
-// vector = M * vector
-OSL_SHADEOP void osl_transformv_vmv(void *result, void* M_, void* v_)
-{
-   const Vec3 &v = VEC(v_);
-   const Matrix44 &M = MAT(M_);
-   M.multDirMatrix (v, VEC(result));
-}
-
-OSL_SHADEOP void osl_transformv_dvmdv(void *result, void* M_, void* v_)
-{
-   const Dual2<Vec3> &v = DVEC(v_);
-   const Matrix44    &M = MAT(M_);
-   multDirMatrix (M, v, DVEC(result));
-}
-
-// normal = M * normal
-OSL_SHADEOP void osl_transformn_vmv(void *result, void* M_, void* v_)
-{
-   const Vec3 &v = VEC(v_);
-   const Matrix44 &M = MAT(M_);
-   M.inverse().transposed().multDirMatrix (v, VEC(result));
-}
-
-OSL_SHADEOP void osl_transformn_dvmdv(void *result, void* M_, void* v_)
-{
-   const Dual2<Vec3> &v = DVEC(v_);
-   const Matrix44    &M = MAT(M_);
-   multDirMatrix (M.inverse().transposed(), v, DVEC(result));
-}
-
-
-=======
->>>>>>> 0c6e5571
 // Vector ops
+
 OSL_SHADEOP float
 osl_dot_fvv (void *a, void *b)
 {
@@ -702,7 +689,7 @@
     float x = a[0] - b[0];
     float y = a[1] - b[1];
     float z = a[2] - b[2];
-    return fast_sqrt (x*x + y*y + z*z);
+    return sqrtf (x*x + y*y + z*z);
 }
 
 OSL_SHADEOP void
@@ -735,6 +722,7 @@
 {
     DVEC(result) = normalize(DVEC(a));
 }
+
 
 
 inline Vec3 calculatenormal(void *P_, bool flipHandedness)
@@ -761,9 +749,10 @@
 }
 
 
+
 inline float filter_width(float dx, float dy)
 {
-    return fast_sqrt(dx*dx + dy*dy);
+    return sqrtf(dx*dx + dy*dy);
 }
 
 OSL_SHADEOP float osl_filterwidth_fdf(void *x_)
@@ -782,18 +771,13 @@
 }
 
 
-<<<<<<< HEAD
-=======
-
->>>>>>> 0c6e5571
+
 // Asked if the raytype includes a bit pattern.
 OSL_SHADEOP int osl_raytype_bit (void *sg_, int bit)
 {
     ShaderGlobals *sg = (ShaderGlobals *)sg_;
     return (sg->raytype & bit) != 0;
 }
-<<<<<<< HEAD
-=======
 
 
 
@@ -821,4 +805,3 @@
 }
 
 
->>>>>>> 0c6e5571

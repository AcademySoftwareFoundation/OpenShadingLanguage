// Copyright Contributors to the Open Shading Language project.
// SPDX-License-Identifier: BSD-3-Clause
// https://github.com/AcademySoftwareFoundation/OpenShadingLanguage

#pragma once


#include <OSL/encodedtypes.h>
#include <OSL/oslconfig.h>


OSL_NAMESPACE_ENTER

class RendererServices;
template<int WidthT> class BatchedRendererServices;
class ShadingContext;
struct ShaderGlobals;
class ShaderGroup;

// Tags for polymorphic dispatch
template<int SimdWidthT> class WidthOf {
};


/// Opaque pointer to whatever the renderer uses to represent a
/// (potentially motion-blurred) coordinate transformation.
typedef const void* TransformationPtr;


// Callbacks for closure creation
typedef void (*PrepareClosureFunc)(RendererServices*, int id, void* data);
typedef void (*SetupClosureFunc)(RendererServices*, int id, void* data);

enum class AttributeSpecBuiltinArg {
    ShaderGlobalsPointer,  // void* (TODO: ideally ShaderGlobals*)
    ShadeIndex,            // int
    Derivatives,           // bool
    Type,                  // TypeDesc_pod
    ArrayIndex,            // int, Always zero for non-indexed array lookups.
    ArrayLookup,           // bool
    ObjectName,            // const char* (TODO: change to ustringhash)
    AttributeName,         // const char* (TODO: change to ustringhash)
};

// TODO: When minimum required C++ reaches C++17, replace with std::variant.
class AttributeSpecArg {
public:
    enum class Type {
        Unspecified = 0,
        Builtin,
        Bool,
        Int8,
        Int16,
        Int32,
        Int64,
        UInt8,
        UInt16,
        UInt32,
        UInt64,
        Float,
        Double,
        Pointer,
        UString,
        UStringHash,
    };

private:
    union {
        AttributeSpecBuiltinArg m_builtin;
        bool m_bool;
        int8_t m_int8;
        int16_t m_int16;
        int32_t m_int32;
        int64_t m_int64;
        uint8_t m_uint8;
        uint16_t m_uint16;
        uint32_t m_uint32;
        uint64_t m_uint64;
        float m_float;
        double m_double;
        void* m_ptr;
        ustring m_ustring;
        ustringhash m_ustringhash;
    };
    Type m_type;

public:
    AttributeSpecArg() : m_type(Type::Unspecified) {}
    AttributeSpecArg(AttributeSpecBuiltinArg arg)
        : m_builtin(arg), m_type(Type::Builtin)
    {
    }
    AttributeSpecArg(bool arg) : m_bool(arg), m_type(Type::Bool) {}
    AttributeSpecArg(int8_t arg) : m_int8(arg), m_type(Type::Int8) {}
    AttributeSpecArg(int16_t arg) : m_int16(arg), m_type(Type::Int16) {}
    AttributeSpecArg(int32_t arg) : m_int32(arg), m_type(Type::Int32) {}
    AttributeSpecArg(int64_t arg) : m_int64(arg), m_type(Type::Int64) {}
    AttributeSpecArg(uint8_t arg) : m_uint8(arg), m_type(Type::UInt8) {}
    AttributeSpecArg(uint16_t arg) : m_uint16(arg), m_type(Type::UInt16) {}
    AttributeSpecArg(uint32_t arg) : m_uint32(arg), m_type(Type::UInt32) {}
    AttributeSpecArg(uint64_t arg) : m_uint64(arg), m_type(Type::UInt64) {}
    AttributeSpecArg(float arg) : m_float(arg), m_type(Type::Float) {}
    AttributeSpecArg(double arg) : m_double(arg), m_type(Type::Double) {}
    AttributeSpecArg(void* arg) : m_ptr(arg), m_type(Type::Pointer) {}
    AttributeSpecArg(ustring arg) : m_ustring(arg), m_type(Type::UString) {}
    AttributeSpecArg(ustringhash arg)
        : m_ustringhash(arg), m_type(Type::UStringHash)
    {
    }

    AttributeSpecArg(const AttributeSpecArg& other)
    {
        memcpy((void*)this, &other, sizeof(AttributeSpecArg));
    }
    AttributeSpecArg(AttributeSpecArg&& other)
    {
        memcpy((void*)this, &other, sizeof(AttributeSpecArg));
    }

    ~AttributeSpecArg() {}

    AttributeSpecArg& operator=(const AttributeSpecArg& other)
    {
        memcpy((void*)this, &other, sizeof(AttributeSpecArg));
        return *this;
    }
    AttributeSpecArg& operator=(AttributeSpecArg&& other)
    {
        memcpy((void*)this, &other, sizeof(AttributeSpecArg));
        return *this;
    }

    Type type() const { return m_type; }

    template<typename T> bool is_holding() const
    {
        if (std::is_same<T, AttributeSpecBuiltinArg>::value)
            return m_type == Type::Builtin;
        if (std::is_same<T, bool>::value)
            return m_type == Type::Bool;
        if (std::is_same<T, int8_t>::value)
            return m_type == Type::Int8;
        if (std::is_same<T, int16_t>::value)
            return m_type == Type::Int16;
        if (std::is_same<T, int32_t>::value)
            return m_type == Type::Int32;
        if (std::is_same<T, int64_t>::value)
            return m_type == Type::Int64;
        if (std::is_same<T, uint8_t>::value)
            return m_type == Type::UInt8;
        if (std::is_same<T, uint16_t>::value)
            return m_type == Type::UInt16;
        if (std::is_same<T, uint32_t>::value)
            return m_type == Type::UInt32;
        if (std::is_same<T, uint64_t>::value)
            return m_type == Type::UInt64;
        if (std::is_same<T, float>::value)
            return m_type == Type::Float;
        if (std::is_same<T, double>::value)
            return m_type == Type::Double;
        if (std::is_same<T, void*>::value)
            return m_type == Type::Pointer;
        if (std::is_same<T, ustring>::value)
            return m_type == Type::UString;
        if (std::is_same<T, ustringhash>::value)
            return m_type == Type::UStringHash;

        return false;
    }

    template<typename T> T get() const
    {
        OSL_DASSERT(false);
        return T();
    }
};


template<>
inline AttributeSpecBuiltinArg
AttributeSpecArg::get() const
{
    OSL_DASSERT(is_holding<AttributeSpecBuiltinArg>());
    return m_builtin;
}

template<>
inline bool
AttributeSpecArg::get() const
{
    OSL_DASSERT(is_holding<bool>());
    return m_bool;
}

template<>
inline int8_t
AttributeSpecArg::get() const
{
    OSL_DASSERT(is_holding<int8_t>());
    return m_int8;
}

template<>
inline int16_t
AttributeSpecArg::get() const
{
    OSL_DASSERT(is_holding<int16_t>());
    return m_int16;
}

template<>
inline int32_t
AttributeSpecArg::get() const
{
    OSL_DASSERT(is_holding<int32_t>());
    return m_int32;
}

template<>
inline int64_t
AttributeSpecArg::get() const
{
    OSL_DASSERT(is_holding<int64_t>());
    return m_int64;
}

template<>
inline uint8_t
AttributeSpecArg::get() const
{
    OSL_DASSERT(is_holding<uint8_t>());
    return m_uint8;
}

template<>
inline uint16_t
AttributeSpecArg::get() const
{
    OSL_DASSERT(is_holding<uint16_t>());
    return m_uint16;
}

template<>
inline uint32_t
AttributeSpecArg::get() const
{
    OSL_DASSERT(is_holding<uint32_t>());
    return m_uint32;
}

template<>
inline uint64_t
AttributeSpecArg::get() const
{
    OSL_DASSERT(is_holding<uint64_t>());
    return m_uint64;
}

template<>
inline float
AttributeSpecArg::get() const
{
    OSL_DASSERT(is_holding<float>());
    return m_float;
}

template<>
inline double
AttributeSpecArg::get() const
{
    OSL_DASSERT(is_holding<double>());
    return m_double;
}

template<>
inline void*
AttributeSpecArg::get() const
{
    OSL_DASSERT(is_holding<void*>());
    return m_ptr;
}

template<>
inline ustring
AttributeSpecArg::get() const
{
    OSL_DASSERT(is_holding<ustring>());
    return m_ustring;
}

template<>
inline ustringhash
AttributeSpecArg::get() const
{
    OSL_DASSERT(is_holding<ustringhash>());
    return m_ustringhash;
}

// The AttributeGetterSpec is never in device code, so it can be a bit more
// complex and have dynamic allocations.  Although we do want to
// use an interface and not allow direct data member access
class AttributeGetterSpec {
    ustring m_function_name;
    std::vector<AttributeSpecArg> m_args;

public:
    template<typename... ArgListT>
    void set(ustring function_name, ArgListT... args)
    {
        m_function_name = function_name;
        m_args.clear();
        m_args.insert(m_args.end(), std::initializer_list<AttributeSpecArg> {
                                        AttributeSpecArg { args }... });
    }

    const ustring& function_name() const { return m_function_name; }
    size_t arg_count() const { return m_args.size(); }
    const AttributeSpecArg& arg(size_t i) const
    {
        OSL_DASSERT(i < m_args.size());
        return m_args[i];
    }
};


// Turn off warnings about unused params for this file, since we have lots
// of declarations with stub function bodies.
OSL_PRAGMA_WARNING_PUSH
OSL_GCC_PRAGMA(GCC diagnostic ignored "-Wunused-parameter")



/// RendererServices defines an abstract interface through which a
/// renderer may provide callback to the ShadingSystem.
class OSLEXECPUBLIC RendererServices {
    // Keep interface in sync with rs_free_function.h
public:
    typedef TextureSystem::TextureHandle TextureHandle;
    typedef TextureSystem::Perthread TexturePerthread;


    RendererServices(TextureSystem* texsys = NULL);
    virtual ~RendererServices() {}

    /// Given the name of a 'feature', return whether this RendererServices
    /// supports it. Feature names include:
    ///    "OptiX"
    ///    "build_attribute_getter"
    ///
    /// This allows some customization of JIT generated code based on the
    /// facilities and features of a particular renderer. It also allows
    /// future expansion of RendererServices methods (with trivial default
    /// implementations) without requiring every renderer implementation to
    /// support it, as long as the OSL runtime only uses that feature if the
    /// supports("feature") says it's present, thus preserving source
    /// compatibility.
    virtual int supports(string_view feature) const { return false; }

    /// Get the 4x4 matrix that transforms by the specified
    /// transformation at the given time.  Return true if ok, false
    /// on error.
    virtual bool get_matrix(ShaderGlobals* sg, Matrix44& result,
                            TransformationPtr xform, float time)
    {
        return false;
    }

    /// Get the 4x4 matrix that transforms by the specified
    /// transformation at the given time.  Return true if ok, false on
    /// error.  The default implementation is to use get_matrix and
    /// invert it, but a particular renderer may have a better technique
    /// and overload the implementation.
    virtual bool get_inverse_matrix(ShaderGlobals* sg, Matrix44& result,
                                    TransformationPtr xform, float time);

    /// Get the 4x4 matrix that transforms by the specified
    /// transformation.  Return true if ok, false on error.  Since no
    /// time value is given, also return false if the transformation may
    /// be time-varying.
    virtual bool get_matrix(ShaderGlobals* sg, Matrix44& result,
                            TransformationPtr xform)
    {
        return false;
    }

    /// Get the 4x4 matrix that transforms by the specified
    /// transformation.  Return true if ok, false on error.  Since no
    /// time value is given, also return false if the transformation may
    /// be time-varying.  The default implementation is to use
    /// get_matrix and invert it, but a particular renderer may have a
    /// better technique and overload the implementation.
    virtual bool get_inverse_matrix(ShaderGlobals* sg, Matrix44& result,
                                    TransformationPtr xform);

    /// Get the 4x4 matrix that transforms points from the named
    /// 'from' coordinate system to "common" space at the given time.
    /// Returns true if ok, false if the named matrix is not known.
    virtual bool get_matrix(ShaderGlobals* sg, Matrix44& result,
                            ustringhash from, float time);

    /// Get the 4x4 matrix that transforms points from "common" space to
    /// the named 'to' coordinate system to at the given time.  The
    /// default implementation is to use get_matrix and invert it, but a
    /// particular renderer may have a better technique and overload the
    /// implementation.
    virtual bool get_inverse_matrix(ShaderGlobals* sg, Matrix44& result,
                                    ustringhash to, float time);

    /// Get the 4x4 matrix that transforms 'from' to "common" space.
    /// Since there is no time value passed, return false if the
    /// transformation may be time-varying (as well as if it's not found
    /// at all).
    virtual bool get_matrix(ShaderGlobals* sg, Matrix44& result,
                            ustringhash from);

    /// Get the 4x4 matrix that transforms points from "common" space to
    /// the named 'to' coordinate system.  Since there is no time value
    /// passed, return false if the transformation may be time-varying
    /// (as well as if it's not found at all).  The default
    /// implementation is to use get_matrix and invert it, but a
    /// particular renderer may have a better technique and overload the
    /// implementation.
    virtual bool get_inverse_matrix(ShaderGlobals* sg, Matrix44& result,
                                    ustringhash to);

    /// Transform points Pin[0..npoints-1] in named coordinate system
    /// 'from' into 'to' coordinates, storing the result in Pout[] using
    /// the specified vector semantic (POINT, VECTOR, NORMAL).  The
    /// function returns true if the renderer correctly transformed the
    /// points, false if it failed (for example, because it did not know
    /// the name of one of the coordinate systems).  A renderer is free
    /// to not implement this, in which case the default implementation
    /// is simply to make appropriate calls to get_matrix and
    /// get_inverse_matrix.  The existence of this method is to allow
    /// some renderers to provide transformations that cannot be
    /// expressed by a 4x4 matrix.
    ///
    /// If npoints == 0, the function should just return true if a
    /// known nonlinear transformation is available to transform points
    /// between the two spaces, otherwise false.  (For this calling
    /// pattern, sg, Pin, Pout, and time will not be used and may be 0.
    /// As a special case, if from and to are both empty strings, it
    /// returns true if *any* nonlinear transformations are supported,
    /// otherwise false.
    ///
    /// Note to RendererServices implementations: just return 'false'
    /// if there isn't a special nonlinear transformation between the
    /// two spaces.
    virtual bool transform_points(ShaderGlobals* sg, ustringhash from,
                                  ustringhash to, float time, const Vec3* Pin,
                                  Vec3* Pout, int npoints,
                                  TypeDesc::VECSEMANTICS vectype);

<<<<<<< HEAD
    /// @brief Builds a free function to provide a value for a given attribute.
    /// This occurs at shader compile time, not at execution time.
    /// @param group The shader group currently requesting the attribute.
    /// @param object_lookup True if an object name was specified, even if the
    /// value is not known at compile time.
    /// @param object_name The object name. A null pointer will be provided if
    /// the value is not specified or it is not known at compile time.
    /// @param attribute_name The attribute name. A null pointer will be
    /// provided if the value is not known at compile time.
    /// @param array_lookup True if the attribute lookup provides an index.
    /// @param array_index. The array index. A null pointer will be provided if
    /// the value is not specified or it is not known at compile time.
    /// @param type The type of the value being requested.
    /// @param derivatives True if derivatives are also being requested.
    /// @param spec The built attribute getter. An empty function name is
    /// interpreted as a missing attribute.
    virtual void build_attribute_getter(ShaderGroup& group, bool object_lookup,
                                        ustring* object_name,
                                        ustring* attribute_name,
                                        bool array_lookup, int* array_index,
                                        TypeDesc type, bool derivatives,
                                        AttributeGetterSpec& spec);
=======
    /// Report errors, warnings, printf, and fprintf.
    /// Fmtlib style format specifier is used (vs. printf style)
    /// Arguments are represented as EncodedTypes (encodedtypes.h) and
    /// packed into an arg_values buffer.  OSL::decode_message converts these
    /// arguments into a std::string for renderer's handle to use as they please.
    /// For device compatibility, the format specifier and any string arguments
    /// are passed as ustringhash's.
    /// Default implementation decodes the messages and fowards them to the
    /// ShadingContext onto the ShadyingSystem's ErrorHandler.
    /// It is recomended to override and make use of the
    /// journal buffer to record everything to a buffer than can be post
    /// processed as needed vs. going through the ShadingSystem ErrorHandler.
    virtual void errorfmt(OSL::ShaderGlobals* sg,
                          OSL::ustringhash fmt_specification, int32_t arg_count,
                          const EncodedType* arg_types,
                          uint32_t arg_values_size, uint8_t* arg_values);

    virtual void warningfmt(OSL::ShaderGlobals* sg,
                            OSL::ustringhash fmt_specification,
                            int32_t arg_count, const EncodedType* arg_types,
                            uint32_t arg_values_size, uint8_t* arg_values);

    virtual void printfmt(OSL::ShaderGlobals* sg,
                          OSL::ustringhash fmt_specification, int32_t arg_count,
                          const EncodedType* arg_types,
                          uint32_t arg_values_size, uint8_t* arg_values);

    virtual void filefmt(OSL::ShaderGlobals* sg, OSL::ustringhash filename_hash,
                         OSL::ustringhash fmt_specification, int32_t arg_count,
                         const EncodedType* arg_types, uint32_t arg_values_size,
                         uint8_t* arg_values);

>>>>>>> 3bf59982

    /// Get the named attribute from the renderer and if found then
    /// write it into 'val'.  Otherwise, return false.  If no object is
    /// specified (object == ustring()), then the renderer should search *first*
    /// for the attribute on the currently shaded object, and next, if
    /// unsuccessful, on the currently shaded "scene".
    ///
    /// Note to renderers: if sg is NULL, that means
    /// get_attribute is being called speculatively by the runtime
    /// optimizer, and it doesn't know which object the shader will be
    /// run on. Be robust to this situation, return 'true' (retrieve the
    /// attribute) if you can (known object and attribute name), but
    /// otherwise just fail by returning 'false'.
    virtual bool get_attribute(ShaderGlobals* sg, bool derivatives,
                               ustringhash object, TypeDesc type,
                               ustringhash name, void* val);

    /// Similar to get_attribute();  this method will return the 'index'
    /// element of an attribute array.
    virtual bool get_array_attribute(ShaderGlobals* sg, bool derivatives,
                                     ustringhash object, TypeDesc type,
                                     ustringhash name, int index, void* val);

    /// Get the named user-data from the current object and write it into
    /// 'val'. If derivatives is true, the derivatives should be written into val
    /// as well. Return false if no user-data with the given name and type was
    /// found.
    virtual bool get_userdata(bool derivatives, ustringhash name, TypeDesc type,
                              ShaderGlobals* sg, void* val);

    /// Given the name of a texture, return an opaque handle that can be used
    /// with texture calls to avoid the name lookups. The `options`, if not
    /// null, may be used in renderer-specific ways to specialize a handle
    /// based on certain texture option choices.
    virtual TextureHandle*
    get_texture_handle(ustringhash filename, ShadingContext* context,
                       const TextureOpt* options = nullptr);

    /// Return true if the texture handle (previously returned by
    /// get_texture_handle()) is a valid texture that can be subsequently
    /// read or sampled.
    virtual bool good(TextureHandle* texture_handle);

    /// Return true if the texture handle (previously returned by
    /// get_texture_handle()) is udim
    virtual bool is_udim(TextureHandle* texture_handle);

    /// Filtered 2D texture lookup for a single point.
    ///
    /// s,t are the texture coordinates; dsdx, dtdx, dsdy, and dtdy are
    /// the differentials of s and t change in some canonical directions
    /// x and y.  The choice of x and y are not important to the
    /// implementation; it can be any imposed 2D coordinates, such as
    /// pixels in screen space, adjacent samples in parameter space on a
    /// surface, etc.
    ///
    /// The filename will always be passed, and it's ok for the renderer
    /// implementation to use only that (and in fact should be prepared to
    /// deal with texture_handle and texture_thread_info being NULL). But
    /// sometimes OSL can figure out the texture handle or thread info also
    /// and may pass them as non-NULL, in which case the renderer may (if it
    /// can) use that extra information to perform a less expensive texture
    /// lookup.
    ///
    /// Return true if the file is found and could be opened, otherwise
    /// return false.
    ///
    /// If the errormessage parameter is NULL, this method is expected to
    /// handle the errors fully, including forwarding them to the renderer
    /// or shading system. If errormessage is non-NULL, any resulting error
    /// messages (in case of failure, when the function returns false) will
    /// be stored there, leaving it up to the caller/shader to handle the
    /// error.
    virtual bool texture(ustringhash filename, TextureHandle* texture_handle,
                         TexturePerthread* texture_thread_info,
                         TextureOpt& options, ShaderGlobals* sg, float s,
                         float t, float dsdx, float dtdx, float dsdy,
                         float dtdy, int nchannels, float* result,
                         float* dresultds, float* dresultdt,
                         ustringhash* errormessage);

    /// Filtered 3D texture lookup for a single point.
    ///
    /// P is the volumetric texture coordinate; dPd{x,y,z} are the
    /// differentials of P in some canonical directions x, y, and z.
    /// The choice of x,y,z are not important to the implementation; it
    /// can be any imposed 3D coordinates, such as pixels in screen
    /// space and depth along the ray, etc.
    ///
    /// The filename will always be passed, and it's ok for the renderer
    /// implementation to use only that (and in fact should be prepared to
    /// deal with texture_handle and texture_thread_info being NULL). But
    /// sometimes OSL can figure out the texture handle or thread info also
    /// and may pass them as non-NULL, in which case the renderer may (if it
    /// can) use that extra information to perform a less expensive texture
    /// lookup.
    ///
    /// Return true if the file is found and could be opened, otherwise
    /// return false.
    ///
    /// If the errormessage parameter is NULL, this method is expected to
    /// handle the errors fully, including forwarding them to the renderer
    /// or shading system. If errormessage is non-NULL, any resulting error
    /// messages (in case of failure, when the function returns false) will
    /// be stored there, leaving it up to the caller/shader to handle the
    /// error.
    virtual bool texture3d(ustringhash filename, TextureHandle* texture_handle,
                           TexturePerthread* texture_thread_info,
                           TextureOpt& options, ShaderGlobals* sg,
                           const Vec3& P, const Vec3& dPdx, const Vec3& dPdy,
                           const Vec3& dPdz, int nchannels, float* result,
                           float* dresultds, float* dresultdt, float* dresultdr,
                           ustringhash* errormessage);

    /// Filtered environment lookup for a single point.
    ///
    /// R is the directional texture coordinate; dRd[xy] are the
    /// differentials of R in canonical directions x, y.
    ///
    /// The filename will always be passed, and it's ok for the renderer
    /// implementation to use only that (and in fact should be prepared to
    /// deal with texture_handle and texture_thread_info being NULL). But
    /// sometimes OSL can figure out the texture handle or thread info also
    /// and may pass them as non-NULL, in which case the renderer may (if it
    /// can) use that extra information to perform a less expensive texture
    /// lookup.
    ///
    /// Return true if the file is found and could be opened, otherwise
    /// return false.
    ///
    /// If the errormessage parameter is NULL, this method is expected to
    /// handle the errors fully, including forwarding them to the renderer
    /// or shading system. If errormessage is non-NULL, any resulting error
    /// messages (in case of failure, when the function returns false) will
    /// be stored there, leaving it up to the caller/shader to handle the
    /// error.
    virtual bool environment(ustringhash filename,
                             TextureHandle* texture_handle,
                             TexturePerthread* texture_thread_info,
                             TextureOpt& options, ShaderGlobals* sg,
                             const Vec3& R, const Vec3& dRdx, const Vec3& dRdy,
                             int nchannels, float* result, float* dresultds,
                             float* dresultdt, ustringhash* errormessage);

    /// Get information about the given texture.  Return true if found
    /// and the data has been put in *data.  Return false if the texture
    /// doesn't exist, doesn't have the requested data, if the data
    /// doesn't match the type requested. or some other failure.
    ///
    /// The filename will always be passed, and it's ok for the renderer
    /// implementation to use only that (and in fact should be prepared to
    /// deal with texture_handle and texture_thread_info being NULL). But
    /// sometimes OSL can figure out the texture handle or thread info also
    /// and may pass them as non-NULL, in which case the renderer may (if it
    /// can) use that extra information to perform a less expensive texture
    /// lookup.
    ///
    /// If the errormessage parameter is NULL, this method is expected to
    /// handle the errors fully, including forwarding them to the renderer
    /// or shading system. If errormessage is non-NULL, any resulting error
    /// messages (in case of failure, when the function returns false) will
    /// be stored there, leaving it up to the caller/shader to handle the
    /// error.
    virtual bool get_texture_info(ustringhash filename,
                                  TextureHandle* texture_handle,
                                  TexturePerthread* texture_thread_info,
                                  ShaderGlobals* sg, int subimage,
                                  ustringhash dataname, TypeDesc datatype,
                                  void* data, ustringhash* errormessage);

    virtual bool
    get_texture_info(ustringhash filename, TextureHandle* texture_handle,
                     float s, float t, TexturePerthread* texture_thread_info,
                     ShaderGlobals* sg, int subimage, ustringhash dataname,
                     TypeDesc datatype, void* data, ustringhash* errormessage);


    /// Lookup nearest points in a point cloud. It will search for
    /// points around the given center within the specified radius. A
    /// list of indices is returned so the programmer can later retrieve
    /// attributes with pointcloud_get. The indices array is mandatory,
    /// but distances can be NULL.  If a derivs_offset > 0 is given,
    /// derivatives will be computed for distances (when provided).
    ///
    /// Return the number of points found, always < max_points
    virtual int pointcloud_search(ShaderGlobals* sg, ustringhash filename,
                                  const OSL::Vec3& center, float radius,
                                  int max_points, bool sort,
                                  size_t* out_indices, float* out_distances,
                                  int derivs_offset);

    /// Retrieve an attribute for an index list. The result is another array
    /// of the requested type stored in out_data.
    ///
    /// Return 1 if the attribute is found, 0 otherwise.
    virtual int pointcloud_get(ShaderGlobals* sg, ustringhash filename,
                               size_t* indices, int count,
                               ustringhash attr_name, TypeDesc attr_type,
                               void* out_data);

    /// Write a point to the named pointcloud, which will be saved
    /// at the end of the frame.  Return true if everything is ok,
    /// false if there was an error.
    virtual bool pointcloud_write(ShaderGlobals* sg, ustringhash filename,
                                  const OSL::Vec3& pos, int nattribs,
                                  const ustringrep* names,
                                  const TypeDesc* types, const void** data);

    /// Options for the trace call.
    struct TraceOpt {
        float mindist;        ///< ignore hits closer than this
        float maxdist;        ///< ignore hits farther than this
        bool shade;           ///< whether to shade what is hit
        ustringrep traceset;  ///< named trace set
        TraceOpt() : mindist(0.0f), maxdist(1.0e30), shade(false) {}

        enum class LLVMMemberIndex {
            mindist = 0,
            maxdist,
            shade,
            traceset,
            count
        };
    };

    /// Immediately trace a ray from P in the direction R.  Return true
    /// if anything hit, otherwise false.
    virtual bool trace(TraceOpt& options, ShaderGlobals* sg, const OSL::Vec3& P,
                       const OSL::Vec3& dPdx, const OSL::Vec3& dPdy,
                       const OSL::Vec3& R, const OSL::Vec3& dRdx,
                       const OSL::Vec3& dRdy);

    /// Get the named message from the renderer and if found then
    /// write it into 'val'.  Otherwise, return false.  This is only
    /// called for "sourced" messages, not ordinary intra-group messages.
    virtual bool getmessage(ShaderGlobals* sg, ustringhash source,
                            ustringhash name, TypeDesc type, void* val,
                            bool derivatives);

    /// Return a pointer to the texture system (if available).
    virtual TextureSystem* texturesys() const;

    /// Allocate `size` bytes of memory on the device that will execute the
    /// shaders. (Equivalent to malloc() on the CPU.)
    virtual void* device_alloc(size_t size)
    {
        return nullptr;
        // Note: for an OptiX-based renderer, this method should be overriden
        // with something like:
        //
        //     void* dptr;
        //     auto r = cudaMalloc(&dptr, size);
        //     return r == cudaSuccess ? dptr : nullptr;
    }

    /// Free a previous allocation (by `device_alloc()`) on the device that
    /// will execute the shaders. (Equivalent to free() on the CPU.)
    virtual void device_free(void* ptr)
    {
        // Note: for an OptiX-based renderer, this method should be overriden
        // with something like:
        //
        //     cudaFree(ptr);
    }

    /// Copy `size` bytes from location `src_host` on the host/CPU (the
    /// machine making this call) into location `dst_device` on the device
    /// executing shaders. (Equivalent to `memcpy(dst, src, size)` on the
    /// CPU.)
    virtual void* copy_to_device(void* dst_device, const void* src_host,
                                 size_t size)
    {
        return nullptr;
        // Note: for an OptiX-based renderer, this method should be overriden
        // with something like:
        //
        //     auto r = cudaMemcpy(dst_device, src_host, size,
        //                         cudaMemcpyHostToDevice);
        //     return dst_device;
    }

    /// Options we use for noise calls.
    struct NoiseOpt {
        int anisotropic;
        int do_filter;
        Vec3 direction;
        float bandwidth;
        float impulses;
        NoiseOpt()
            : anisotropic(0)
            , do_filter(true)
            , direction(1.0f, 0.0f, 0.0f)
            , bandwidth(1.0f)
            , impulses(16.0f)
        {
        }
    };

    /// A renderer may choose to support batched execution by providing pointers
    /// to objects satisfying the BatchedRendererServices<WidthOf<#>> interface
    /// for specific batch sizes.
    /// Unless overridden, a nullptr is returned.
    virtual BatchedRendererServices<16>* batched(WidthOf<16>);
    virtual BatchedRendererServices<8>* batched(WidthOf<8>);

protected:
    TextureSystem* m_texturesys;  // A place to hold a TextureSystem
};


OSL_PRAGMA_WARNING_POP
OSL_NAMESPACE_EXIT<|MERGE_RESOLUTION|>--- conflicted
+++ resolved
@@ -451,7 +451,38 @@
                                   Vec3* Pout, int npoints,
                                   TypeDesc::VECSEMANTICS vectype);
 
-<<<<<<< HEAD
+    /// Report errors, warnings, printf, and fprintf.
+    /// Fmtlib style format specifier is used (vs. printf style)
+    /// Arguments are represented as EncodedTypes (encodedtypes.h) and
+    /// packed into an arg_values buffer.  OSL::decode_message converts these
+    /// arguments into a std::string for renderer's handle to use as they please.
+    /// For device compatibility, the format specifier and any string arguments
+    /// are passed as ustringhash's.
+    /// Default implementation decodes the messages and fowards them to the
+    /// ShadingContext onto the ShadyingSystem's ErrorHandler.
+    /// It is recomended to override and make use of the
+    /// journal buffer to record everything to a buffer than can be post
+    /// processed as needed vs. going through the ShadingSystem ErrorHandler.
+    virtual void errorfmt(OSL::ShaderGlobals* sg,
+                          OSL::ustringhash fmt_specification, int32_t arg_count,
+                          const EncodedType* arg_types,
+                          uint32_t arg_values_size, uint8_t* arg_values);
+
+    virtual void warningfmt(OSL::ShaderGlobals* sg,
+                            OSL::ustringhash fmt_specification,
+                            int32_t arg_count, const EncodedType* arg_types,
+                            uint32_t arg_values_size, uint8_t* arg_values);
+
+    virtual void printfmt(OSL::ShaderGlobals* sg,
+                          OSL::ustringhash fmt_specification, int32_t arg_count,
+                          const EncodedType* arg_types,
+                          uint32_t arg_values_size, uint8_t* arg_values);
+
+    virtual void filefmt(OSL::ShaderGlobals* sg, OSL::ustringhash filename_hash,
+                         OSL::ustringhash fmt_specification, int32_t arg_count,
+                         const EncodedType* arg_types, uint32_t arg_values_size,
+                         uint8_t* arg_values);
+
     /// @brief Builds a free function to provide a value for a given attribute.
     /// This occurs at shader compile time, not at execution time.
     /// @param group The shader group currently requesting the attribute.
@@ -474,40 +505,6 @@
                                         bool array_lookup, int* array_index,
                                         TypeDesc type, bool derivatives,
                                         AttributeGetterSpec& spec);
-=======
-    /// Report errors, warnings, printf, and fprintf.
-    /// Fmtlib style format specifier is used (vs. printf style)
-    /// Arguments are represented as EncodedTypes (encodedtypes.h) and
-    /// packed into an arg_values buffer.  OSL::decode_message converts these
-    /// arguments into a std::string for renderer's handle to use as they please.
-    /// For device compatibility, the format specifier and any string arguments
-    /// are passed as ustringhash's.
-    /// Default implementation decodes the messages and fowards them to the
-    /// ShadingContext onto the ShadyingSystem's ErrorHandler.
-    /// It is recomended to override and make use of the
-    /// journal buffer to record everything to a buffer than can be post
-    /// processed as needed vs. going through the ShadingSystem ErrorHandler.
-    virtual void errorfmt(OSL::ShaderGlobals* sg,
-                          OSL::ustringhash fmt_specification, int32_t arg_count,
-                          const EncodedType* arg_types,
-                          uint32_t arg_values_size, uint8_t* arg_values);
-
-    virtual void warningfmt(OSL::ShaderGlobals* sg,
-                            OSL::ustringhash fmt_specification,
-                            int32_t arg_count, const EncodedType* arg_types,
-                            uint32_t arg_values_size, uint8_t* arg_values);
-
-    virtual void printfmt(OSL::ShaderGlobals* sg,
-                          OSL::ustringhash fmt_specification, int32_t arg_count,
-                          const EncodedType* arg_types,
-                          uint32_t arg_values_size, uint8_t* arg_values);
-
-    virtual void filefmt(OSL::ShaderGlobals* sg, OSL::ustringhash filename_hash,
-                         OSL::ustringhash fmt_specification, int32_t arg_count,
-                         const EncodedType* arg_types, uint32_t arg_values_size,
-                         uint8_t* arg_values);
-
->>>>>>> 3bf59982
 
     /// Get the named attribute from the renderer and if found then
     /// write it into 'val'.  Otherwise, return false.  If no object is

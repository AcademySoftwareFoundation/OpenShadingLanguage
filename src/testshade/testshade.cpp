--- conflicted
+++ resolved
@@ -1461,11 +1461,7 @@
         	setup_varying_shaderglobals (sgBatch, shadingsys, x, y);
 
             //std::cout << "shading x=" << x << " y=" << y << std::endl;
-<<<<<<< HEAD
-            if(sgBatch.isFull() || (isFinalX && isFinalY)) //SM: sgBatch.size() > integer ENV
-=======
             if(sgBatch.isFull() || (isFinalX && isFinalY) || (sgBatch.size() >= max_batch_size))
->>>>>>> ede70776
             {
 	            //std::cout << "shading batch with size=" << sgBatch.size() << std::endl;
 				

--- conflicted
+++ resolved
@@ -467,19 +467,6 @@
 add_subdirectory (src/include)
 add_subdirectory (src/doc)
 
-<<<<<<< HEAD
-=======
-
-# Add Elara core
-set (USE_ELARA ON CACHE BOOL "Build Elara core with OSL")
-if (USE_ELARA)
-find_path (ELARA_SRC_DIR REQUIRED)
-add_subdirectory (src/liber)
-add_subdirectory (src/liber_shader)
-add_subdirectory (src/er)
-endif ()
-
->>>>>>> 8311a8e6
 
 
 #########################################################################

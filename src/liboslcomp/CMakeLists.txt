--- conflicted
+++ resolved
@@ -20,22 +20,9 @@
     ADD_LIBRARY ( oslcomp SHARED ${liboslcomp_srcs} )
 endif ()
 
-<<<<<<< HEAD
-if (MSVC)
-	set (CMAKE_CXX_FLAGS_DEBUG "${CMAKE_CXX_FLAGS_DEBUG} /MTd")
-	set (CMAKE_CXX_FLAGS_RELEASE "${CMAKE_CXX_FLAGS_RELEASE} /MT")
-	# Enable PDB generation for Release build
-	set (CMAKE_CXX_FLAGS_RELEASE "${CMAKE_CXX_FLAGS_RELEASE} /Zi")
-	set (CMAKE_EXE_LINKER_FLAGS_RELEASE "${CMAKE_EXE_LINKER_FLAGS_RELEASE} /DEBUG")
-endif ()
-
-TARGET_LINK_LIBRARIES ( oslcomp ${OPENIMAGEIO_LIBRARY} ${ILMBASE_LIBRARIES}
-                       ${Boost_LIBRARIES} ${CMAKE_DL_LIBS})
-=======
 TARGET_LINK_LIBRARIES ( oslcomp ${OPENIMAGEIO_LIBRARIES} ${ILMBASE_LIBRARIES}
                        ${Boost_LIBRARIES} ${CMAKE_DL_LIBS}
                        ${CLANG_LIBRARIES} ${LLVM_LIBRARIES} ${LLVM_LDFLAGS}
                        ${LLVM_SYSTEM_LIBRARIES})
->>>>>>> 0c6e5571
 
 install_targets (oslcomp)
